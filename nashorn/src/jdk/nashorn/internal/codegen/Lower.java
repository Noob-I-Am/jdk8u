/*
 * Copyright (c) 2010, 2013, Oracle and/or its affiliates. All rights reserved.
 * DO NOT ALTER OR REMOVE COPYRIGHT NOTICES OR THIS FILE HEADER.
 *
 * This code is free software; you can redistribute it and/or modify it
 * under the terms of the GNU General Public License version 2 only, as
 * published by the Free Software Foundation.  Oracle designates this
 * particular file as subject to the "Classpath" exception as provided
 * by Oracle in the LICENSE file that accompanied this code.
 *
 * This code is distributed in the hope that it will be useful, but WITHOUT
 * ANY WARRANTY; without even the implied warranty of MERCHANTABILITY or
 * FITNESS FOR A PARTICULAR PURPOSE.  See the GNU General Public License
 * version 2 for more details (a copy is included in the LICENSE file that
 * accompanied this code).
 *
 * You should have received a copy of the GNU General Public License version
 * 2 along with this work; if not, write to the Free Software Foundation,
 * Inc., 51 Franklin St, Fifth Floor, Boston, MA 02110-1301 USA.
 *
 * Please contact Oracle, 500 Oracle Parkway, Redwood Shores, CA 94065 USA
 * or visit www.oracle.com if you need additional information or have any
 * questions.
 */

package jdk.nashorn.internal.codegen;

import static jdk.nashorn.internal.codegen.CompilerConstants.EVAL;
import static jdk.nashorn.internal.codegen.CompilerConstants.RETURN;
import static jdk.nashorn.internal.codegen.CompilerConstants.THIS;

import java.util.ArrayList;
import java.util.Arrays;
import java.util.List;

import jdk.nashorn.internal.ir.BaseNode;
import jdk.nashorn.internal.ir.BinaryNode;
import jdk.nashorn.internal.ir.Block;
import jdk.nashorn.internal.ir.BlockLexicalContext;
import jdk.nashorn.internal.ir.BreakNode;
import jdk.nashorn.internal.ir.CallNode;
import jdk.nashorn.internal.ir.CatchNode;
import jdk.nashorn.internal.ir.ContinueNode;
import jdk.nashorn.internal.ir.EmptyNode;
import jdk.nashorn.internal.ir.ExecuteNode;
import jdk.nashorn.internal.ir.ForNode;
import jdk.nashorn.internal.ir.FunctionNode;
import jdk.nashorn.internal.ir.FunctionNode.CompilationState;
import jdk.nashorn.internal.ir.IdentNode;
import jdk.nashorn.internal.ir.IfNode;
import jdk.nashorn.internal.ir.LabelNode;
import jdk.nashorn.internal.ir.LexicalContext;
import jdk.nashorn.internal.ir.LiteralNode;
import jdk.nashorn.internal.ir.LoopNode;
import jdk.nashorn.internal.ir.Node;
import jdk.nashorn.internal.ir.ReturnNode;
import jdk.nashorn.internal.ir.Statement;
import jdk.nashorn.internal.ir.SwitchNode;
import jdk.nashorn.internal.ir.Symbol;
import jdk.nashorn.internal.ir.ThrowNode;
import jdk.nashorn.internal.ir.TryNode;
import jdk.nashorn.internal.ir.VarNode;
import jdk.nashorn.internal.ir.WhileNode;
import jdk.nashorn.internal.ir.WithNode;
import jdk.nashorn.internal.ir.visitor.NodeOperatorVisitor;
import jdk.nashorn.internal.ir.visitor.NodeVisitor;
import jdk.nashorn.internal.parser.Token;
import jdk.nashorn.internal.parser.TokenType;
import jdk.nashorn.internal.runtime.DebugLogger;
import jdk.nashorn.internal.runtime.ScriptRuntime;
import jdk.nashorn.internal.runtime.Source;

/**
 * Lower to more primitive operations. After lowering, an AST still has no symbols
 * and types, but several nodes have been turned into more low level constructs
 * and control flow termination criteria have been computed.
 *
 * We do things like code copying/inlining of finallies here, as it is much
 * harder and context dependent to do any code copying after symbols have been
 * finalized.
 */

final class Lower extends NodeOperatorVisitor {

    private static final DebugLogger LOG = new DebugLogger("lower");

    /**
     * Constructor.
     *
     * @param compiler the compiler
     */
    Lower() {
        super(new BlockLexicalContext() {

            @Override
<<<<<<< HEAD
            public List<Node> popStatements() {
                List<Node> newStatements = new ArrayList<>();
                boolean terminated = false;

                final List<Node> statements = super.popStatements();
                for (final Node statement : statements) {
                    if (!terminated) {
                        newStatements.add(statement);
                        if (statement.isTerminal()) {
                            terminated = true;
                        }
                    } else {
                        if (statement instanceof VarNode) {
                            newStatements.add(((VarNode)statement).setInit(null));
                        }
=======
            public List<Statement> popStatements() {
                final List<Statement> newStatements = new ArrayList<>();
                boolean terminated = false;

                final List<Statement> statements = super.popStatements();
                for (final Statement statement : statements) {
                    if (!terminated) {
                        newStatements.add(statement);
                        if (statement.isTerminal() || statement instanceof BreakNode || statement instanceof ContinueNode) { //TODO hasGoto? But some Loops are hasGoto too - why?
                            terminated = true;
                        }
                    } else {
                        statement.accept(new NodeVisitor() {
                            @Override
                            public boolean enterVarNode(final VarNode varNode) {
                                newStatements.add(varNode.setInit(null));
                                return false;
                            }
                        });
>>>>>>> 5106a9fb
                    }
                }
                return newStatements;
            }
        });
    }

    @Override
    public boolean enterBlock(final Block block) {
        final LexicalContext lc = getLexicalContext();
<<<<<<< HEAD
        if (lc.isFunctionBody() && lc.getCurrentFunction().isProgram() && !lc.getCurrentFunction().hasDeclaredFunctions()) {
            new ExecuteNode(block.getSource(), block.getToken(), block.getFinish(), LiteralNode.newInstance(block, ScriptRuntime.UNDEFINED)).accept(this);
=======
        final FunctionNode   function = lc.getCurrentFunction();
        if (lc.isFunctionBody() && function.isProgram() && !function.hasDeclaredFunctions()) {
            new ExecuteNode(block.getLineNumber(), block.getToken(), block.getFinish(), LiteralNode.newInstance(block, ScriptRuntime.UNDEFINED)).accept(this);
>>>>>>> 5106a9fb
        }
        return true;
    }

    @Override
    public Node leaveBlock(final Block block) {
        //now we have committed the entire statement list to the block, but we need to truncate
        //whatever is after the last terminal. block append won't append past it

        final BlockLexicalContext lc = (BlockLexicalContext)getLexicalContext();

<<<<<<< HEAD
        Node last = lc.getLastStatement();
=======
        Statement last = lc.getLastStatement();
>>>>>>> 5106a9fb

        if (lc.isFunctionBody()) {
            final FunctionNode currentFunction = getLexicalContext().getCurrentFunction();
            final boolean isProgram = currentFunction.isProgram();
            final ReturnNode returnNode = new ReturnNode(
<<<<<<< HEAD
                currentFunction.getSource(),
=======
                last == null ? block.getLineNumber() : last.getLineNumber(), //TODO?
>>>>>>> 5106a9fb
                currentFunction.getToken(),
                currentFunction.getFinish(),
                isProgram ?
                    compilerConstant(RETURN) :
                    LiteralNode.newInstance(block, ScriptRuntime.UNDEFINED));

<<<<<<< HEAD
            last = returnNode.accept(this);
=======
            last = (Statement)returnNode.accept(this);
>>>>>>> 5106a9fb
        }

        if (last != null && last.isTerminal()) {
            return block.setIsTerminal(lc, true);
        }

        return block;
    }

    @Override
    public boolean enterBreakNode(final BreakNode breakNode) {
        addStatement(breakNode);
        return false;
    }

    @Override
    public Node leaveCallNode(final CallNode callNode) {
        return checkEval(callNode.setFunction(markerFunction(callNode.getFunction())));
    }

    @Override
    public Node leaveCatchNode(final CatchNode catchNode) {
        return addStatement(catchNode);
    }

    @Override
    public boolean enterContinueNode(final ContinueNode continueNode) {
        addStatement(continueNode);
        return false;
    }

    @Override
    public boolean enterEmptyNode(final EmptyNode emptyNode) {
        return false;
    }

    @Override
    public Node leaveExecuteNode(final ExecuteNode executeNode) {
        final Node expr = executeNode.getExpression();
        ExecuteNode node = executeNode;

        final FunctionNode currentFunction = getLexicalContext().getCurrentFunction();

        if (currentFunction.isProgram()) {
            if (!(expr instanceof Block) || expr instanceof FunctionNode) { // it's not a block, but can be a function
                if (!isInternalExpression(expr) && !isEvalResultAssignment(expr)) {
                    node = executeNode.setExpression(
                        new BinaryNode(
<<<<<<< HEAD
                            executeNode.getSource(),
=======
>>>>>>> 5106a9fb
                            Token.recast(
                                executeNode.getToken(),
                                TokenType.ASSIGN),
                            compilerConstant(RETURN),
                        expr));
                }
            }
        }

        return addStatement(node);
    }

    @Override
    public Node leaveForNode(final ForNode forNode) {
        ForNode newForNode = forNode;

        final Node  test = forNode.getTest();
        if (!forNode.isForIn() && conservativeAlwaysTrue(test)) {
            newForNode = forNode.setTest(getLexicalContext(), null);
        }

        return addStatement(checkEscape(newForNode));
    }

    @Override
    public boolean enterFunctionNode(final FunctionNode functionNode) {
        return !functionNode.isLazy();
    }
<<<<<<< HEAD

    @Override
    public Node leaveFunctionNode(final FunctionNode functionNode) {
        LOG.info("END FunctionNode: ", functionNode.getName());
        return functionNode.setState(getLexicalContext(), CompilationState.LOWERED);
    }

    @Override
    public Node leaveIfNode(final IfNode ifNode) {
        return addStatement(ifNode);
    }

    @Override
    public Node leaveLabelNode(final LabelNode labelNode) {
        return addStatement(labelNode);
    }

    @Override
    public boolean enterLineNumberNode(final LineNumberNode lineNumberNode) {
        addStatement(lineNumberNode); // don't put it in lastStatement cache
        return false;
=======

    @Override
    public Node leaveFunctionNode(final FunctionNode functionNode) {
        LOG.info("END FunctionNode: ", functionNode.getName());
        return functionNode.setState(getLexicalContext(), CompilationState.LOWERED);
    }

    @Override
    public Node leaveIfNode(final IfNode ifNode) {
        return addStatement(ifNode);
    }

    @Override
    public Node leaveLabelNode(final LabelNode labelNode) {
        return addStatement(labelNode);
>>>>>>> 5106a9fb
    }

    @Override
    public Node leaveReturnNode(final ReturnNode returnNode) {
        addStatement(returnNode); //ReturnNodes are always terminal, marked as such in constructor
        return returnNode;
    }


    @Override
    public Node leaveSwitchNode(final SwitchNode switchNode) {
        return addStatement(switchNode);
    }

    @Override
    public Node leaveThrowNode(final ThrowNode throwNode) {
        addStatement(throwNode); //ThrowNodes are always terminal, marked as such in constructor
        return throwNode;
    }

    private static Node ensureUniqueLabelsIn(final Node node) {
        return node.accept(new NodeVisitor() {
           @Override
           public Node leaveDefault(final Node labelledNode) {
               return labelledNode.ensureUniqueLabels(getLexicalContext());
           }
        });
    }

<<<<<<< HEAD
    private static List<Node> copyFinally(final Block finallyBody) {
        final List<Node> newStatements = new ArrayList<>();
        for (final Node statement : finallyBody.getStatements()) {
            newStatements.add(ensureUniqueLabelsIn(statement));
=======
    private static List<Statement> copyFinally(final Block finallyBody) {
        final List<Statement> newStatements = new ArrayList<>();
        for (final Statement statement : finallyBody.getStatements()) {
            newStatements.add((Statement)ensureUniqueLabelsIn(statement));
>>>>>>> 5106a9fb
            if (statement.hasTerminalFlags()) {
                return newStatements;
            }
        }
        return newStatements;
    }

    private Block catchAllBlock(final TryNode tryNode) {
<<<<<<< HEAD
        final Source source = tryNode.getSource();
        final long   token  = tryNode.getToken();
        final int    finish = tryNode.getFinish();

        final IdentNode exception = new IdentNode(source, token, finish, getLexicalContext().getCurrentFunction().uniqueName("catch_all"));

        final Block catchBody = new Block(source, token, finish, new ThrowNode(source, token, finish, new IdentNode(exception))).
                setIsTerminal(getLexicalContext(), true); //ends with throw, so terminal

        final CatchNode catchAllNode  = new CatchNode(source, token, finish, new IdentNode(exception), null, catchBody);
        final Block     catchAllBlock = new Block(source, token, finish, catchAllNode);

        //catchallblock -> catchallnode (catchnode) -> exception -> throw

=======
        final int  lineNumber = tryNode.getLineNumber();
        final long token      = tryNode.getToken();
        final int  finish     = tryNode.getFinish();

        final IdentNode exception = new IdentNode(token, finish, getLexicalContext().getCurrentFunction().uniqueName("catch_all"));

        final Block catchBody = new Block(lineNumber, token, finish, new ThrowNode(lineNumber, token, finish, new IdentNode(exception))).
                setIsTerminal(getLexicalContext(), true); //ends with throw, so terminal

        final CatchNode catchAllNode  = new CatchNode(lineNumber, token, finish, new IdentNode(exception), null, catchBody);
        final Block     catchAllBlock = new Block(lineNumber, token, finish, catchAllNode);

        //catchallblock -> catchallnode (catchnode) -> exception -> throw

>>>>>>> 5106a9fb
        return (Block)catchAllBlock.accept(this); //not accepted. has to be accepted by lower
    }

    private IdentNode compilerConstant(final CompilerConstants cc) {
        final FunctionNode functionNode = getLexicalContext().getCurrentFunction();
<<<<<<< HEAD
        return new IdentNode(functionNode.getSource(), functionNode.getToken(), functionNode.getFinish(), cc.symbolName());
    }

    private static boolean isTerminal(final List<Node> statements) {
=======
        return new IdentNode(functionNode.getToken(), functionNode.getFinish(), cc.symbolName());
    }

    private static boolean isTerminal(final List<Statement> statements) {
>>>>>>> 5106a9fb
        return !statements.isEmpty() && statements.get(statements.size() - 1).hasTerminalFlags();
    }

    /**
     * Splice finally code into all endpoints of a trynode
     * @param tryNode the try node
     * @param list of rethrowing throw nodes from synthetic catch blocks
     * @param finallyBody the code in the original finally block
     * @return new try node after splicing finally code (same if nop)
     */
    private Node spliceFinally(final TryNode tryNode, final List<ThrowNode> rethrows, final Block finallyBody) {
<<<<<<< HEAD
        final Source source = tryNode.getSource();
        final int    finish = tryNode.getFinish();
=======
        final int finish = tryNode.getFinish();
>>>>>>> 5106a9fb

        assert tryNode.getFinallyBody() == null;

        final TryNode newTryNode = (TryNode)tryNode.accept(new NodeVisitor() {
            final List<Node> insideTry = new ArrayList<>();

            @Override
            public boolean enterDefault(final Node node) {
                insideTry.add(node);
                return true;
            }

            @Override
            public boolean enterFunctionNode(final FunctionNode functionNode) {
                // do not enter function nodes - finally code should not be inlined into them
                return false;
            }

            @Override
            public Node leaveThrowNode(final ThrowNode throwNode) {
                if (rethrows.contains(throwNode)) {
<<<<<<< HEAD
                    final List<Node> newStatements = copyFinally(finallyBody);
                    if (!isTerminal(newStatements)) {
                        newStatements.add(throwNode);
                    }
                    return new Block(source, throwNode.getToken(), throwNode.getFinish(), newStatements);
=======
                    final List<Statement> newStatements = copyFinally(finallyBody);
                    if (!isTerminal(newStatements)) {
                        newStatements.add(throwNode);
                    }
                    return new Block(throwNode.getLineNumber(), throwNode.getToken(), throwNode.getFinish(), newStatements);
>>>>>>> 5106a9fb
                }
                return throwNode;
            }

            @Override
            public Node leaveBreakNode(final BreakNode breakNode) {
                return copy(breakNode, Lower.this.getLexicalContext().getBreakable(breakNode.getLabel()));
            }

            @Override
            public Node leaveContinueNode(final ContinueNode continueNode) {
                return copy(continueNode, Lower.this.getLexicalContext().getContinueTo(continueNode.getLabel()));
            }

            @Override
            public Node leaveReturnNode(final ReturnNode returnNode) {
                final Node  expr  = returnNode.getExpression();
<<<<<<< HEAD
                final List<Node> newStatements = new ArrayList<>();
=======
                final List<Statement> newStatements = new ArrayList<>();
>>>>>>> 5106a9fb

                final Node resultNode;
                if (expr != null) {
                    //we need to evaluate the result of the return in case it is complex while
                    //still in the try block, store it in a result value and return it afterwards
                    resultNode = new IdentNode(Lower.this.compilerConstant(RETURN));
<<<<<<< HEAD
                    newStatements.add(new ExecuteNode(new BinaryNode(source, Token.recast(returnNode.getToken(), TokenType.ASSIGN), resultNode, expr)));
=======
                    newStatements.add(new ExecuteNode(returnNode.getLineNumber(), returnNode.getToken(), returnNode.getFinish(), new BinaryNode(Token.recast(returnNode.getToken(), TokenType.ASSIGN), resultNode, expr)));
>>>>>>> 5106a9fb
                } else {
                    resultNode = null;
                }

                newStatements.addAll(copyFinally(finallyBody));
                if (!isTerminal(newStatements)) {
                    newStatements.add(expr == null ? returnNode : returnNode.setExpression(resultNode));
                }

<<<<<<< HEAD
                return new ExecuteNode(new Block(source, returnNode.getToken(), getLexicalContext().getCurrentBlock().getFinish(), newStatements));
            }

            private Node copy(final Node endpoint, final Node targetNode) {
                if (!insideTry.contains(targetNode)) {
                    final List<Node> newStatements = copyFinally(finallyBody);
                    if (!isTerminal(newStatements)) {
                        newStatements.add(endpoint);
                    }
                    return new ExecuteNode(new Block(source, endpoint.getToken(), finish, newStatements));
=======
                return new ExecuteNode(returnNode.getLineNumber(), returnNode.getToken(), returnNode.getFinish(), new Block(returnNode.getLineNumber(), returnNode.getToken(), getLexicalContext().getCurrentBlock().getFinish(), newStatements));
            }

            private Node copy(final Statement endpoint, final Node targetNode) {
                if (!insideTry.contains(targetNode)) {
                    final List<Statement> newStatements = copyFinally(finallyBody);
                    if (!isTerminal(newStatements)) {
                        newStatements.add(endpoint);
                    }
                    return new ExecuteNode(endpoint.getLineNumber(), endpoint.getToken(), endpoint.getFinish(), new Block(endpoint.getLineNumber(), endpoint.getToken(), finish, newStatements));
>>>>>>> 5106a9fb
                }
                return endpoint;
            }
        });

        addStatement(newTryNode);
        for (final Node statement : finallyBody.getStatements()) {
<<<<<<< HEAD
            addStatement(statement);
=======
            addStatement((Statement)statement);
>>>>>>> 5106a9fb
        }

        return newTryNode;
    }

    @Override
    public Node leaveTryNode(final TryNode tryNode) {
        final Block finallyBody = tryNode.getFinallyBody();

        if (finallyBody == null) {
            return addStatement(tryNode);
        }

        /*
         * create a new trynode
         *    if we have catches:
<<<<<<< HEAD
         *
         *    try            try
         *       x              try
         *    catch               x
         *       y              catch
         *    finally z           y
         *                   catchall
         *                        rethrow
         *
         *   otheriwse
         *
         *   try              try
         *      x               x
         *   finally          catchall
         *      y               rethrow
         *
         *
         *   now splice in finally code wherever needed
         *
         */
        TryNode newTryNode;

        final Block catchAll = catchAllBlock(tryNode);

=======
         *
         *    try            try
         *       x              try
         *    catch               x
         *       y              catch
         *    finally z           y
         *                   catchall
         *                        rethrow
         *
         *   otheriwse
         *
         *   try              try
         *      x               x
         *   finally          catchall
         *      y               rethrow
         *
         *
         *   now splice in finally code wherever needed
         *
         */
        TryNode newTryNode;

        final Block catchAll = catchAllBlock(tryNode);

>>>>>>> 5106a9fb
        final List<ThrowNode> rethrows = new ArrayList<>();
        catchAll.accept(new NodeVisitor() {
            @Override
            public boolean enterThrowNode(final ThrowNode throwNode) {
                rethrows.add(throwNode);
                return true;
            }
        });
        assert rethrows.size() == 1;

        if (tryNode.getCatchBlocks().isEmpty()) {
            newTryNode = tryNode.setFinallyBody(null);
        } else {
<<<<<<< HEAD
            Block outerBody = new Block(tryNode.getSource(), tryNode.getToken(), tryNode.getFinish(), new ArrayList<Node>(Arrays.asList(tryNode.setFinallyBody(null))));
=======
            Block outerBody = new Block(tryNode.getLineNumber(), tryNode.getToken(), tryNode.getFinish(), new ArrayList<Statement>(Arrays.asList(tryNode.setFinallyBody(null))));
>>>>>>> 5106a9fb
            newTryNode = tryNode.setBody(outerBody).setCatchBlocks(null);
        }

        newTryNode = newTryNode.setCatchBlocks(Arrays.asList(catchAll)).setFinallyBody(null);

        /*
         * Now that the transform is done, we have to go into the try and splice
         * the finally block in front of any statement that is outside the try
         */
        return spliceFinally(newTryNode, rethrows, finallyBody);
    }

    @Override
    public Node leaveVarNode(final VarNode varNode) {
        addStatement(varNode);
        if (varNode.getFlag(VarNode.IS_LAST_FUNCTION_DECLARATION) && getLexicalContext().getCurrentFunction().isProgram()) {
<<<<<<< HEAD
            new ExecuteNode(varNode.getSource(), varNode.getToken(), varNode.getFinish(), new IdentNode(varNode.getName())).accept(this);
=======
            new ExecuteNode(varNode.getLineNumber(), varNode.getToken(), varNode.getFinish(), new IdentNode(varNode.getName())).accept(this);
>>>>>>> 5106a9fb
        }
        return varNode;
    }

    @Override
    public Node leaveWhileNode(final WhileNode whileNode) {
<<<<<<< HEAD
        final Node test = whileNode.getTest();
=======
        final Node test  = whileNode.getTest();
>>>>>>> 5106a9fb
        final Block body = whileNode.getBody();

        if (conservativeAlwaysTrue(test)) {
            //turn it into a for node without a test.
<<<<<<< HEAD
            final ForNode forNode = (ForNode)new ForNode(whileNode.getSource(), whileNode.getToken(), whileNode.getFinish(), null, null, body, null, ForNode.IS_FOR).accept(this);
=======
            final ForNode forNode = (ForNode)new ForNode(whileNode.getLineNumber(), whileNode.getToken(), whileNode.getFinish(), null, null, body, null, ForNode.IS_FOR).accept(this);
>>>>>>> 5106a9fb
            getLexicalContext().replace(whileNode, forNode);
            return forNode;
        }

         return addStatement(checkEscape(whileNode));
    }

    @Override
    public Node leaveWithNode(final WithNode withNode) {
        return addStatement(withNode);
<<<<<<< HEAD
    }

    @Override
    public Node leaveDELETE(final UnaryNode unaryNode) {
        final Node rhs = unaryNode.rhs();
        if (rhs instanceof IdentNode || rhs instanceof BaseNode) {
            return unaryNode;
        }
        addStatement(new ExecuteNode(rhs));
        return LiteralNode.newInstance(unaryNode, true);
=======
>>>>>>> 5106a9fb
    }

    /**
     * Given a function node that is a callee in a CallNode, replace it with
     * the appropriate marker function. This is used by {@link CodeGenerator}
     * for fast scope calls
     *
     * @param function function called by a CallNode
     * @return transformed node to marker function or identity if not ident/access/indexnode
     */
    private static Node markerFunction(final Node function) {
        if (function instanceof IdentNode) {
            return ((IdentNode)function).setIsFunction();
        } else if (function instanceof BaseNode) {
            return ((BaseNode)function).setIsFunction();
        }
        return function;
    }

    /**
     * Calculate a synthetic eval location for a node for the stacktrace, for example src#17<eval>
     * @param node a node
     * @return eval location
     */
    private String evalLocation(final IdentNode node) {
        final Source source = getLexicalContext().getCurrentFunction().getSource();
        return new StringBuilder().
            append(source.getName()).
            append('#').
            append(source.getLine(node.position())).
            append("<eval>").
            toString();
    }

    /**
     * Check whether a call node may be a call to eval. In that case we
     * clone the args in order to create the following construct in
     * {@link CodeGenerator}
     *
     * <pre>
     * if (calledFuntion == buildInEval) {
     *    eval(cloned arg);
     * } else {
     *    cloned arg;
     * }
     * </pre>
     *
     * @param callNode call node to check if it's an eval
     */
    private CallNode checkEval(final CallNode callNode) {
        if (callNode.getFunction() instanceof IdentNode) {

            final List<Node> args   = callNode.getArgs();
            final IdentNode  callee = (IdentNode)callNode.getFunction();

            // 'eval' call with at least one argument
            if (args.size() >= 1 && EVAL.symbolName().equals(callee.getName())) {
                final FunctionNode currentFunction = getLexicalContext().getCurrentFunction();
                return callNode.setEvalArgs(
                    new CallNode.EvalArgs(
                        ensureUniqueLabelsIn(args.get(0)).accept(this),
                        compilerConstant(THIS),
                        evalLocation(callee),
                        currentFunction.isStrict()));
            }
        }

        return callNode;
    }

    private static boolean conservativeAlwaysTrue(final Node node) {
        return node == null || ((node instanceof LiteralNode) && Boolean.TRUE.equals(((LiteralNode<?>)node).getValue()));
    }

    /**
     * Helper that given a loop body makes sure that it is not terminal if it
     * has a continue that leads to the loop header or to outer loops' loop
     * headers. This means that, even if the body ends with a terminal
     * statement, we cannot tag it as terminal
     *
     * @param loopBody the loop body to check
     * @return true if control flow may escape the loop
     */
    private static boolean controlFlowEscapes(final LexicalContext lex, final Block loopBody) {
        final List<Node> escapes = new ArrayList<>();

        loopBody.accept(new NodeVisitor() {
            @Override
            public Node leaveBreakNode(final BreakNode node) {
                escapes.add(node);
                return node;
            }

            @Override
            public Node leaveContinueNode(final ContinueNode node) {
                // all inner loops have been popped.
                if (lex.contains(lex.getContinueTo(node.getLabel()))) {
                    escapes.add(node);
                }
                return node;
            }
        });

        return !escapes.isEmpty();
    }

    private LoopNode checkEscape(final LoopNode loopNode) {
        final LexicalContext lc = getLexicalContext();
        final boolean escapes = controlFlowEscapes(lc, loopNode.getBody());
        if (escapes) {
            return loopNode.
                setBody(lc, loopNode.getBody().setIsTerminal(lc, false)).
                setControlFlowEscapes(lc, escapes);
        }
        return loopNode;
    }


<<<<<<< HEAD
    private Node addStatement(final Node statement) {
=======
    private Node addStatement(final Statement statement) {
>>>>>>> 5106a9fb
        ((BlockLexicalContext)getLexicalContext()).appendStatement(statement);
        return statement;
    }

    /**
     * An internal expression has a symbol that is tagged internal. Check if
     * this is such a node
     *
     * @param expression expression to check for internal symbol
     * @return true if internal, false otherwise
     */
    private static boolean isInternalExpression(final Node expression) {
        final Symbol symbol = expression.getSymbol();
        return symbol != null && symbol.isInternal();
    }

    /**
     * Is this an assignment to the special variable that hosts scripting eval
     * results, i.e. __return__?
     *
     * @param expression expression to check whether it is $evalresult = X
     * @return true if an assignment to eval result, false otherwise
     */
    private static boolean isEvalResultAssignment(final Node expression) {
        Node e = expression;
        assert e.tokenType() != TokenType.DISCARD; //there are no discards this early anymore
        if (e instanceof BinaryNode) {
            final Node lhs = ((BinaryNode)e).lhs();
            if (lhs instanceof IdentNode) {
                return ((IdentNode)lhs).getName().equals(RETURN.symbolName());
            }
        }
        return false;
    }

}<|MERGE_RESOLUTION|>--- conflicted
+++ resolved
@@ -93,23 +93,6 @@
         super(new BlockLexicalContext() {
 
             @Override
-<<<<<<< HEAD
-            public List<Node> popStatements() {
-                List<Node> newStatements = new ArrayList<>();
-                boolean terminated = false;
-
-                final List<Node> statements = super.popStatements();
-                for (final Node statement : statements) {
-                    if (!terminated) {
-                        newStatements.add(statement);
-                        if (statement.isTerminal()) {
-                            terminated = true;
-                        }
-                    } else {
-                        if (statement instanceof VarNode) {
-                            newStatements.add(((VarNode)statement).setInit(null));
-                        }
-=======
             public List<Statement> popStatements() {
                 final List<Statement> newStatements = new ArrayList<>();
                 boolean terminated = false;
@@ -129,7 +112,6 @@
                                 return false;
                             }
                         });
->>>>>>> 5106a9fb
                     }
                 }
                 return newStatements;
@@ -140,14 +122,9 @@
     @Override
     public boolean enterBlock(final Block block) {
         final LexicalContext lc = getLexicalContext();
-<<<<<<< HEAD
-        if (lc.isFunctionBody() && lc.getCurrentFunction().isProgram() && !lc.getCurrentFunction().hasDeclaredFunctions()) {
-            new ExecuteNode(block.getSource(), block.getToken(), block.getFinish(), LiteralNode.newInstance(block, ScriptRuntime.UNDEFINED)).accept(this);
-=======
         final FunctionNode   function = lc.getCurrentFunction();
         if (lc.isFunctionBody() && function.isProgram() && !function.hasDeclaredFunctions()) {
             new ExecuteNode(block.getLineNumber(), block.getToken(), block.getFinish(), LiteralNode.newInstance(block, ScriptRuntime.UNDEFINED)).accept(this);
->>>>>>> 5106a9fb
         }
         return true;
     }
@@ -159,32 +136,20 @@
 
         final BlockLexicalContext lc = (BlockLexicalContext)getLexicalContext();
 
-<<<<<<< HEAD
-        Node last = lc.getLastStatement();
-=======
         Statement last = lc.getLastStatement();
->>>>>>> 5106a9fb
 
         if (lc.isFunctionBody()) {
             final FunctionNode currentFunction = getLexicalContext().getCurrentFunction();
             final boolean isProgram = currentFunction.isProgram();
             final ReturnNode returnNode = new ReturnNode(
-<<<<<<< HEAD
-                currentFunction.getSource(),
-=======
                 last == null ? block.getLineNumber() : last.getLineNumber(), //TODO?
->>>>>>> 5106a9fb
                 currentFunction.getToken(),
                 currentFunction.getFinish(),
                 isProgram ?
                     compilerConstant(RETURN) :
                     LiteralNode.newInstance(block, ScriptRuntime.UNDEFINED));
 
-<<<<<<< HEAD
-            last = returnNode.accept(this);
-=======
             last = (Statement)returnNode.accept(this);
->>>>>>> 5106a9fb
         }
 
         if (last != null && last.isTerminal()) {
@@ -233,10 +198,6 @@
                 if (!isInternalExpression(expr) && !isEvalResultAssignment(expr)) {
                     node = executeNode.setExpression(
                         new BinaryNode(
-<<<<<<< HEAD
-                            executeNode.getSource(),
-=======
->>>>>>> 5106a9fb
                             Token.recast(
                                 executeNode.getToken(),
                                 TokenType.ASSIGN),
@@ -265,7 +226,6 @@
     public boolean enterFunctionNode(final FunctionNode functionNode) {
         return !functionNode.isLazy();
     }
-<<<<<<< HEAD
 
     @Override
     public Node leaveFunctionNode(final FunctionNode functionNode) {
@@ -281,29 +241,6 @@
     @Override
     public Node leaveLabelNode(final LabelNode labelNode) {
         return addStatement(labelNode);
-    }
-
-    @Override
-    public boolean enterLineNumberNode(final LineNumberNode lineNumberNode) {
-        addStatement(lineNumberNode); // don't put it in lastStatement cache
-        return false;
-=======
-
-    @Override
-    public Node leaveFunctionNode(final FunctionNode functionNode) {
-        LOG.info("END FunctionNode: ", functionNode.getName());
-        return functionNode.setState(getLexicalContext(), CompilationState.LOWERED);
-    }
-
-    @Override
-    public Node leaveIfNode(final IfNode ifNode) {
-        return addStatement(ifNode);
-    }
-
-    @Override
-    public Node leaveLabelNode(final LabelNode labelNode) {
-        return addStatement(labelNode);
->>>>>>> 5106a9fb
     }
 
     @Override
@@ -333,17 +270,10 @@
         });
     }
 
-<<<<<<< HEAD
-    private static List<Node> copyFinally(final Block finallyBody) {
-        final List<Node> newStatements = new ArrayList<>();
-        for (final Node statement : finallyBody.getStatements()) {
-            newStatements.add(ensureUniqueLabelsIn(statement));
-=======
     private static List<Statement> copyFinally(final Block finallyBody) {
         final List<Statement> newStatements = new ArrayList<>();
         for (final Statement statement : finallyBody.getStatements()) {
             newStatements.add((Statement)ensureUniqueLabelsIn(statement));
->>>>>>> 5106a9fb
             if (statement.hasTerminalFlags()) {
                 return newStatements;
             }
@@ -352,22 +282,6 @@
     }
 
     private Block catchAllBlock(final TryNode tryNode) {
-<<<<<<< HEAD
-        final Source source = tryNode.getSource();
-        final long   token  = tryNode.getToken();
-        final int    finish = tryNode.getFinish();
-
-        final IdentNode exception = new IdentNode(source, token, finish, getLexicalContext().getCurrentFunction().uniqueName("catch_all"));
-
-        final Block catchBody = new Block(source, token, finish, new ThrowNode(source, token, finish, new IdentNode(exception))).
-                setIsTerminal(getLexicalContext(), true); //ends with throw, so terminal
-
-        final CatchNode catchAllNode  = new CatchNode(source, token, finish, new IdentNode(exception), null, catchBody);
-        final Block     catchAllBlock = new Block(source, token, finish, catchAllNode);
-
-        //catchallblock -> catchallnode (catchnode) -> exception -> throw
-
-=======
         final int  lineNumber = tryNode.getLineNumber();
         final long token      = tryNode.getToken();
         final int  finish     = tryNode.getFinish();
@@ -382,23 +296,15 @@
 
         //catchallblock -> catchallnode (catchnode) -> exception -> throw
 
->>>>>>> 5106a9fb
         return (Block)catchAllBlock.accept(this); //not accepted. has to be accepted by lower
     }
 
     private IdentNode compilerConstant(final CompilerConstants cc) {
         final FunctionNode functionNode = getLexicalContext().getCurrentFunction();
-<<<<<<< HEAD
-        return new IdentNode(functionNode.getSource(), functionNode.getToken(), functionNode.getFinish(), cc.symbolName());
-    }
-
-    private static boolean isTerminal(final List<Node> statements) {
-=======
         return new IdentNode(functionNode.getToken(), functionNode.getFinish(), cc.symbolName());
     }
 
     private static boolean isTerminal(final List<Statement> statements) {
->>>>>>> 5106a9fb
         return !statements.isEmpty() && statements.get(statements.size() - 1).hasTerminalFlags();
     }
 
@@ -410,12 +316,7 @@
      * @return new try node after splicing finally code (same if nop)
      */
     private Node spliceFinally(final TryNode tryNode, final List<ThrowNode> rethrows, final Block finallyBody) {
-<<<<<<< HEAD
-        final Source source = tryNode.getSource();
-        final int    finish = tryNode.getFinish();
-=======
         final int finish = tryNode.getFinish();
->>>>>>> 5106a9fb
 
         assert tryNode.getFinallyBody() == null;
 
@@ -437,19 +338,11 @@
             @Override
             public Node leaveThrowNode(final ThrowNode throwNode) {
                 if (rethrows.contains(throwNode)) {
-<<<<<<< HEAD
-                    final List<Node> newStatements = copyFinally(finallyBody);
-                    if (!isTerminal(newStatements)) {
-                        newStatements.add(throwNode);
-                    }
-                    return new Block(source, throwNode.getToken(), throwNode.getFinish(), newStatements);
-=======
                     final List<Statement> newStatements = copyFinally(finallyBody);
                     if (!isTerminal(newStatements)) {
                         newStatements.add(throwNode);
                     }
                     return new Block(throwNode.getLineNumber(), throwNode.getToken(), throwNode.getFinish(), newStatements);
->>>>>>> 5106a9fb
                 }
                 return throwNode;
             }
@@ -467,22 +360,14 @@
             @Override
             public Node leaveReturnNode(final ReturnNode returnNode) {
                 final Node  expr  = returnNode.getExpression();
-<<<<<<< HEAD
-                final List<Node> newStatements = new ArrayList<>();
-=======
                 final List<Statement> newStatements = new ArrayList<>();
->>>>>>> 5106a9fb
 
                 final Node resultNode;
                 if (expr != null) {
                     //we need to evaluate the result of the return in case it is complex while
                     //still in the try block, store it in a result value and return it afterwards
                     resultNode = new IdentNode(Lower.this.compilerConstant(RETURN));
-<<<<<<< HEAD
-                    newStatements.add(new ExecuteNode(new BinaryNode(source, Token.recast(returnNode.getToken(), TokenType.ASSIGN), resultNode, expr)));
-=======
                     newStatements.add(new ExecuteNode(returnNode.getLineNumber(), returnNode.getToken(), returnNode.getFinish(), new BinaryNode(Token.recast(returnNode.getToken(), TokenType.ASSIGN), resultNode, expr)));
->>>>>>> 5106a9fb
                 } else {
                     resultNode = null;
                 }
@@ -492,18 +377,6 @@
                     newStatements.add(expr == null ? returnNode : returnNode.setExpression(resultNode));
                 }
 
-<<<<<<< HEAD
-                return new ExecuteNode(new Block(source, returnNode.getToken(), getLexicalContext().getCurrentBlock().getFinish(), newStatements));
-            }
-
-            private Node copy(final Node endpoint, final Node targetNode) {
-                if (!insideTry.contains(targetNode)) {
-                    final List<Node> newStatements = copyFinally(finallyBody);
-                    if (!isTerminal(newStatements)) {
-                        newStatements.add(endpoint);
-                    }
-                    return new ExecuteNode(new Block(source, endpoint.getToken(), finish, newStatements));
-=======
                 return new ExecuteNode(returnNode.getLineNumber(), returnNode.getToken(), returnNode.getFinish(), new Block(returnNode.getLineNumber(), returnNode.getToken(), getLexicalContext().getCurrentBlock().getFinish(), newStatements));
             }
 
@@ -514,7 +387,6 @@
                         newStatements.add(endpoint);
                     }
                     return new ExecuteNode(endpoint.getLineNumber(), endpoint.getToken(), endpoint.getFinish(), new Block(endpoint.getLineNumber(), endpoint.getToken(), finish, newStatements));
->>>>>>> 5106a9fb
                 }
                 return endpoint;
             }
@@ -522,11 +394,7 @@
 
         addStatement(newTryNode);
         for (final Node statement : finallyBody.getStatements()) {
-<<<<<<< HEAD
-            addStatement(statement);
-=======
             addStatement((Statement)statement);
->>>>>>> 5106a9fb
         }
 
         return newTryNode;
@@ -543,7 +411,6 @@
         /*
          * create a new trynode
          *    if we have catches:
-<<<<<<< HEAD
          *
          *    try            try
          *       x              try
@@ -568,32 +435,6 @@
 
         final Block catchAll = catchAllBlock(tryNode);
 
-=======
-         *
-         *    try            try
-         *       x              try
-         *    catch               x
-         *       y              catch
-         *    finally z           y
-         *                   catchall
-         *                        rethrow
-         *
-         *   otheriwse
-         *
-         *   try              try
-         *      x               x
-         *   finally          catchall
-         *      y               rethrow
-         *
-         *
-         *   now splice in finally code wherever needed
-         *
-         */
-        TryNode newTryNode;
-
-        final Block catchAll = catchAllBlock(tryNode);
-
->>>>>>> 5106a9fb
         final List<ThrowNode> rethrows = new ArrayList<>();
         catchAll.accept(new NodeVisitor() {
             @Override
@@ -607,11 +448,7 @@
         if (tryNode.getCatchBlocks().isEmpty()) {
             newTryNode = tryNode.setFinallyBody(null);
         } else {
-<<<<<<< HEAD
-            Block outerBody = new Block(tryNode.getSource(), tryNode.getToken(), tryNode.getFinish(), new ArrayList<Node>(Arrays.asList(tryNode.setFinallyBody(null))));
-=======
             Block outerBody = new Block(tryNode.getLineNumber(), tryNode.getToken(), tryNode.getFinish(), new ArrayList<Statement>(Arrays.asList(tryNode.setFinallyBody(null))));
->>>>>>> 5106a9fb
             newTryNode = tryNode.setBody(outerBody).setCatchBlocks(null);
         }
 
@@ -628,31 +465,19 @@
     public Node leaveVarNode(final VarNode varNode) {
         addStatement(varNode);
         if (varNode.getFlag(VarNode.IS_LAST_FUNCTION_DECLARATION) && getLexicalContext().getCurrentFunction().isProgram()) {
-<<<<<<< HEAD
-            new ExecuteNode(varNode.getSource(), varNode.getToken(), varNode.getFinish(), new IdentNode(varNode.getName())).accept(this);
-=======
             new ExecuteNode(varNode.getLineNumber(), varNode.getToken(), varNode.getFinish(), new IdentNode(varNode.getName())).accept(this);
->>>>>>> 5106a9fb
         }
         return varNode;
     }
 
     @Override
     public Node leaveWhileNode(final WhileNode whileNode) {
-<<<<<<< HEAD
-        final Node test = whileNode.getTest();
-=======
         final Node test  = whileNode.getTest();
->>>>>>> 5106a9fb
         final Block body = whileNode.getBody();
 
         if (conservativeAlwaysTrue(test)) {
             //turn it into a for node without a test.
-<<<<<<< HEAD
-            final ForNode forNode = (ForNode)new ForNode(whileNode.getSource(), whileNode.getToken(), whileNode.getFinish(), null, null, body, null, ForNode.IS_FOR).accept(this);
-=======
             final ForNode forNode = (ForNode)new ForNode(whileNode.getLineNumber(), whileNode.getToken(), whileNode.getFinish(), null, null, body, null, ForNode.IS_FOR).accept(this);
->>>>>>> 5106a9fb
             getLexicalContext().replace(whileNode, forNode);
             return forNode;
         }
@@ -663,19 +488,6 @@
     @Override
     public Node leaveWithNode(final WithNode withNode) {
         return addStatement(withNode);
-<<<<<<< HEAD
-    }
-
-    @Override
-    public Node leaveDELETE(final UnaryNode unaryNode) {
-        final Node rhs = unaryNode.rhs();
-        if (rhs instanceof IdentNode || rhs instanceof BaseNode) {
-            return unaryNode;
-        }
-        addStatement(new ExecuteNode(rhs));
-        return LiteralNode.newInstance(unaryNode, true);
-=======
->>>>>>> 5106a9fb
     }
 
     /**
@@ -794,11 +606,7 @@
     }
 
 
-<<<<<<< HEAD
-    private Node addStatement(final Node statement) {
-=======
     private Node addStatement(final Statement statement) {
->>>>>>> 5106a9fb
         ((BlockLexicalContext)getLexicalContext()).appendStatement(statement);
         return statement;
     }
