/*
 * Copyright (c) 2010, 2013, Oracle and/or its affiliates. All rights reserved.
 * DO NOT ALTER OR REMOVE COPYRIGHT NOTICES OR THIS FILE HEADER.
 *
 * This code is free software; you can redistribute it and/or modify it
 * under the terms of the GNU General Public License version 2 only, as
 * published by the Free Software Foundation.  Oracle designates this
 * particular file as subject to the "Classpath" exception as provided
 * by Oracle in the LICENSE file that accompanied this code.
 *
 * This code is distributed in the hope that it will be useful, but WITHOUT
 * ANY WARRANTY; without even the implied warranty of MERCHANTABILITY or
 * FITNESS FOR A PARTICULAR PURPOSE.  See the GNU General Public License
 * version 2 for more details (a copy is included in the LICENSE file that
 * accompanied this code).
 *
 * You should have received a copy of the GNU General Public License version
 * 2 along with this work; if not, write to the Free Software Foundation,
 * Inc., 51 Franklin St, Fifth Floor, Boston, MA 02110-1301 USA.
 *
 * Please contact Oracle, 500 Oracle Parkway, Redwood Shores, CA 94065 USA
 * or visit www.oracle.com if you need additional information or have any
 * questions.
 */

package jdk.nashorn.internal.codegen;

import static jdk.nashorn.internal.lookup.Lookup.MH;

import java.lang.invoke.MethodHandle;
import java.lang.invoke.MethodHandles;
import jdk.nashorn.internal.codegen.types.Type;
import jdk.nashorn.internal.runtime.ScriptFunction;
import jdk.nashorn.internal.runtime.ScriptObject;
import jdk.nashorn.internal.runtime.Source;

/**
 * This class represents constant names of variables, methods and fields in
 * the compiler
 */

public enum CompilerConstants {
    /** the __FILE__ variable */
    __FILE__,

    /** the __DIR__ variable */
    __DIR__,

    /** the __LINE__ variable */
    __LINE__,

    /** lazy prefix for classes of jitted methods */
    LAZY("Lazy"),

    /** constructor name */
    INIT("<init>"),

    /** static initializer name */
    CLINIT("<clinit>"),

    /** eval name */
    EVAL("eval"),

    /** source name and class */
    SOURCE("source", Source.class),

    /** constants name and class */
    CONSTANTS("constants", Object[].class),

    /** strict mode field name and type */
    STRICT_MODE("strictMode", boolean.class),

    /** default script name */
    DEFAULT_SCRIPT_NAME("Script"),

    /** function prefix for anonymous functions */
    FUNCTION_PREFIX("function$"),

    /** method name for Java method that is script entry point */
    RUN_SCRIPT("runScript"),

    /**
     * "this" name symbol for a parameter representing ECMAScript "this" in static methods that are compiled
     * representations of ECMAScript functions. It is not assigned a slot, as its position in the method signature is
     * dependent on other factors (most notably, callee can precede it).
     */
    THIS("this"),

    /** this debugger symbol */
    THIS_DEBUGGER(":this"),

    /** scope name, type and slot */
    SCOPE(":scope", ScriptObject.class, 2),

    /** the return value variable name were intermediate results are stored for scripts */
    RETURN(":return"),

    /** the callee value variable when necessary */
    CALLEE(":callee", ScriptFunction.class),

    /** the varargs variable when necessary */
    VARARGS(":varargs"),

    /** the arguments vector when necessary and the slot */
    ARGUMENTS("arguments", Object.class, 2),

    /** prefix for iterators for for (x in ...) */
<<<<<<< HEAD
    ITERATOR_PREFIX(":iter"),

    /** prefix for tag variable used for switch evaluation */
    SWITCH_TAG_PREFIX(":tag"),

    /** prefix for all exceptions */
    EXCEPTION_PREFIX(":exception"),

    /** prefix for quick slots generated in Store */
    QUICK_PREFIX(":quick"),

    /** prefix for temporary variables */
    TEMP_PREFIX(":temp"),

    /** prefix for literals */
    LITERAL_PREFIX(":lit"),

    /** prefix for regexps */
    REGEX_PREFIX(":regex"),
=======
    ITERATOR_PREFIX(":i"),

    /** prefix for tag variable used for switch evaluation */
    SWITCH_TAG_PREFIX(":s"),

    /** prefix for all exceptions */
    EXCEPTION_PREFIX(":e"),

    /** prefix for quick slots generated in Store */
    QUICK_PREFIX(":q"),

    /** prefix for temporary variables */
    TEMP_PREFIX(":t"),

    /** prefix for literals */
    LITERAL_PREFIX(":l"),

    /** prefix for regexps */
    REGEX_PREFIX(":r"),
>>>>>>> 5106a9fb

    /** "this" used in non-static Java methods; always in slot 0 */
    JAVA_THIS(null, 0),

    /** Map parameter in scope object constructors; always in slot 1 */
    INIT_MAP(null, 1),

    /** Parent scope parameter in scope object constructors; always in slot 2 */
    INIT_SCOPE(null, 2),

    /** Arguments parameter in scope object constructors; in slot 3 when present */
    INIT_ARGUMENTS(null, 3),

    /** prefix for all ScriptObject subclasses with fields, @see ObjectGenerator */
    JS_OBJECT_PREFIX("JO"),

    /** name for allocate method in JO objects */
    ALLOCATE("allocate"),

    /** prefix for split methods, @see Splitter */
    SPLIT_PREFIX("$split"),

    /** prefix for split array method and slot */
    SPLIT_ARRAY_ARG("split_array", 3),

    /** get string from constant pool */
    GET_STRING("$getString"),

    /** get map */
    GET_MAP("$getMap"),

    /** get map */
    SET_MAP("$setMap"),

    /** get array prefix */
    GET_ARRAY_PREFIX("$get"),

    /** get array suffix */
    GET_ARRAY_SUFFIX("$array");

    private final String symbolName;
    private final Class<?> type;
    private final int slot;

    private CompilerConstants() {
        this.symbolName = name();
        this.type = null;
        this.slot = -1;
    }

    private CompilerConstants(final String symbolName) {
        this(symbolName, -1);
    }

    private CompilerConstants(final String symbolName, final int slot) {
        this(symbolName, null, slot);
    }

    private CompilerConstants(final String symbolName, final Class<?> type) {
        this(symbolName, type, -1);
    }

    private CompilerConstants(final String symbolName, final Class<?> type, final int slot) {
        this.symbolName  = symbolName;
        this.type = type;
        this.slot = slot;
    }

    /**
     * Return the tag for this compile constant. Deliberately avoiding "name" here
     * not to conflate with enum implementation. This is the master string for the
     * constant - every constant has one.
     *
     * @return the tag
     */
    public final String symbolName() {
        return symbolName;
    }

    /**
     * Return the type for this compile constant
     *
     * @return type for this constant's instances, or null if N/A
     */
    public final Class<?> type() {
        return type;
    }

    /**
     * Return the slot for this compile constant
     *
     * @return byte code slot where constant is stored or -1 if N/A
     */
    public final int slot() {
        return slot;
    }

    /**
     * Return a descriptor for this compile constant. Only relevant if it has
     * a type
     *
     * @return descriptor the descriptor
     */
    public final String descriptor() {
        assert type != null : " asking for descriptor of typeless constant";
        return typeDescriptor(type);
    }

    /**
     * Get the internal class name for a type
     *
     * @param type a type
     * @return  the internal name for this type
     */
    public static String className(final Class<?> type) {
        return Type.getInternalName(type);
    }

    /**
     * Get the method descriptor for a given method type collection
     *
     * @param rtype  return type
     * @param ptypes parameter types
     *
     * @return internal descriptor for this method
     */
    public static String methodDescriptor(final Class<?> rtype, final Class<?>... ptypes) {
        return Type.getMethodDescriptor(rtype, ptypes);
    }

    /**
     * Get the type descriptor for a type
     *
     * @param clazz a type
     *
     * @return the internal descriptor for this type
     */
    public static String typeDescriptor(final Class<?> clazz) {
        return Type.getDescriptor(clazz);
    }

    /**
     * Create a call representing a void constructor for a given type. Don't
     * attempt to look this up at compile time
     *
     * @param clazz the class
     *
     * @return Call representing void constructor for type
     */
    public static Call constructorNoLookup(final Class<?> clazz) {
        return specialCallNoLookup(clazz, INIT.symbolName(), void.class);
    }

    /**
     * Create a call representing a constructor for a given type. Don't
     * attempt to look this up at compile time
     *
     * @param className the type class name
     * @param ptypes    the parameter types for the constructor
     *
     * @return Call representing constructor for type
     */
    public static Call constructorNoLookup(final String className, final Class<?>... ptypes) {
        return specialCallNoLookup(className, INIT.symbolName(), methodDescriptor(void.class, ptypes));
    }

    /**
     * Create a call representing a constructor for a given type. Don't
     * attempt to look this up at compile time
     *
     * @param clazz  the class name
     * @param ptypes the parameter types for the constructor
     *
     * @return Call representing constructor for type
     */
    public static Call constructorNoLookup(final Class<?> clazz, final Class<?>... ptypes) {
        return specialCallNoLookup(clazz, INIT.symbolName(), void.class, ptypes);
    }

    /**
     * Create a call representing an invokespecial to a given method. Don't
     * attempt to look this up at compile time
     *
     * @param className the class name
     * @param name      the method name
     * @param desc      the descriptor
     *
     * @return Call representing specified invokespecial call
     */
    public static Call specialCallNoLookup(final String className, final String name, final String desc) {
        return new Call(null, className, name, desc) {
            @Override
            public MethodEmitter invoke(final MethodEmitter method) {
                return method.invokespecial(className, name, descriptor);
            }
        };
    }

    /**
     * Create a call representing an invokespecial to a given method. Don't
     * attempt to look this up at compile time
     *
     * @param clazz  the class
     * @param name   the method name
     * @param rtype  the return type
     * @param ptypes the parameter types
     *
     * @return Call representing specified invokespecial call
     */
    public static Call specialCallNoLookup(final Class<?> clazz, final String name, final Class<?> rtype, final Class<?>... ptypes) {
        return specialCallNoLookup(className(clazz), name, methodDescriptor(rtype, ptypes));
    }

    /**
     * Create a call representing an invokestatic to a given method. Don't
     * attempt to look this up at compile time
     *
     * @param className the class name
     * @param name      the method name
     * @param desc      the descriptor
     *
     * @return Call representing specified invokestatic call
     */
    public static Call staticCallNoLookup(final String className, final String name, final String desc) {
        return new Call(null, className, name, desc) {
            @Override
            public MethodEmitter invoke(final MethodEmitter method) {
                return method.invokestatic(className, name, descriptor);
            }
        };
    }

    /**
     * Create a call representing an invokestatic to a given method. Don't
     * attempt to look this up at compile time
     *
     * @param clazz  the class
     * @param name   the method name
     * @param rtype  the return type
     * @param ptypes the parameter types
     *
     * @return Call representing specified invokestatic call
     */
    public static Call staticCallNoLookup(final Class<?> clazz, final String name, final Class<?> rtype, final Class<?>... ptypes) {
        return staticCallNoLookup(className(clazz), name, methodDescriptor(rtype, ptypes));
    }

    /**
     * Create a call representing an invokevirtual to a given method. Don't
     * attempt to look this up at compile time
     *
     * @param clazz  the class
     * @param name   the method name
     * @param rtype  the return type
     * @param ptypes the parameter types
     *
     * @return Call representing specified invokevirtual call
     */
    public static Call virtualCallNoLookup(final Class<?> clazz, final String name, final Class<?> rtype, final Class<?>... ptypes) {
        return new Call(null, className(clazz), name, methodDescriptor(rtype, ptypes)) {
            @Override
            public MethodEmitter invoke(final MethodEmitter method) {
                return method.invokevirtual(className, name, descriptor);
            }
        };
    }

    /**
     * Create a call representing an invokeinterface to a given method. Don't
     * attempt to look this up at compile time
     *
     * @param clazz  the class
     * @param name   the method name
     * @param rtype  the return type
     * @param ptypes the parameter types
     *
     * @return Call representing specified invokeinterface call
     */
    public static Call interfaceCallNoLookup(final Class<?> clazz, final String name, final Class<?> rtype, final Class<?>... ptypes) {
        return new Call(null, className(clazz), name, methodDescriptor(rtype, ptypes)) {
            @Override
            public MethodEmitter invoke(final MethodEmitter method) {
                return method.invokeinterface(className, name, descriptor);
            }
        };
    }

    /**
     * Create a FieldAccess representing a virtual field, that can be subject to put
     * or get operations
     *
     * @param className name of the class where the field is a member
     * @param name      name of the field
     * @param desc      type descriptor of the field
     *
     * @return a field access object giving access code generation method for the virtual field
     */
    public static FieldAccess virtualField(final String className, final String name, final String desc) {
        return new FieldAccess(className, name, desc) {
            @Override
            public MethodEmitter get(final MethodEmitter method) {
                return method.getField(className, name, descriptor);
            }

            @Override
            public void put(final MethodEmitter method) {
                method.putField(className, name, descriptor);
            }
        };
    }

    /**
     * Create a FieldAccess representing a virtual field, that can be subject to put
     * or get operations
     *
     * @param clazz class where the field is a member
     * @param name  name of the field
     * @param type  type of the field
     *
     * @return a field access object giving access code generation method for the virtual field
     */
    public static FieldAccess virtualField(final Class<?> clazz, final String name, final Class<?> type) {
        return virtualField(className(clazz), name, typeDescriptor(type));
    }

    /**
     * Create a FieldAccess representing a static field, that can be subject to put
     * or get operations
     *
     * @param className name of the class where the field is a member
     * @param name      name of the field
     * @param desc      type descriptor of the field
     *
     * @return a field access object giving access code generation method for the static field
     */
    public static FieldAccess staticField(final String className, final String name, final String desc) {
        return new FieldAccess(className, name, desc) {
            @Override
            public MethodEmitter get(final MethodEmitter method) {
                return method.getStatic(className, name, descriptor);
            }

            @Override
            public void put(final MethodEmitter method) {
                method.putStatic(className, name, descriptor);
            }
        };
    }

    /**
     * Create a FieldAccess representing a static field, that can be subject to put
     * or get operations
     *
     * @param clazz class where the field is a member
     * @param name  name of the field
     * @param type  type of the field
     *
     * @return a field access object giving access code generation method for the virtual field
     */
    public static FieldAccess staticField(final Class<?> clazz, final String name, final Class<?> type) {
        return staticField(className(clazz), name, typeDescriptor(type));
    }

    /**
     * Create a static call, looking up the method handle for it at the same time
     *
     * @param clazz  the class
     * @param name   the name of the method
     * @param rtype  the return type of the method
     * @param ptypes the parameter types of the method
     *
     * @return the call object representing the static call
     */
    public static Call staticCall(final Class<?> clazz, final String name, final Class<?> rtype, final Class<?>... ptypes) {
        return staticCall(MethodHandles.publicLookup(), clazz, name, rtype, ptypes);
    }

    /**
     * Create a static call, given an explicit lookup, looking up the method handle for it at the same time
     *
     * @param lookup the lookup
     * @param clazz  the class
     * @param name   the name of the method
     * @param rtype  the return type
     * @param ptypes the parameter types
     *
     * @return the call object representing the static call
     */
    public static Call staticCall(final MethodHandles.Lookup lookup, final Class<?> clazz, final String name, final Class<?> rtype, final Class<?>... ptypes) {
        return new Call(MH.findStatic(lookup, clazz, name, MH.type(rtype, ptypes)), className(clazz), name, methodDescriptor(rtype, ptypes)) {
            @Override
            public MethodEmitter invoke(final MethodEmitter method) {
                return method.invokestatic(className, name, descriptor);
            }
        };
    }

    /**
     * Create a virtual call, looking up the method handle for it at the same time
     *
     * @param clazz  the class
     * @param name   the name of the method
     * @param rtype  the return type of the method
     * @param ptypes the parameter types of the method
     *
     * @return the call object representing the virtual call
     */
    public static Call virtualCall(final Class<?> clazz, final String name, final Class<?> rtype, final Class<?>... ptypes) {
        return virtualCall(MethodHandles.publicLookup(), clazz, name, rtype, ptypes);
    }

    /**
     * Create a virtual call, given an explicit lookup, looking up the method handle for it at the same time
     *
     * @param lookup the lookup
     * @param clazz  the class
     * @param name   the name of the method
     * @param rtype  the return type
     * @param ptypes the parameter types
     *
     * @return the call object representing the virtual call
     */
    public static Call virtualCall(final MethodHandles.Lookup lookup, final Class<?> clazz, final String name, final Class<?> rtype, final Class<?>... ptypes) {
        return new Call(MH.findVirtual(lookup, clazz, name, MH.type(rtype, ptypes)), className(clazz), name, methodDescriptor(rtype, ptypes)) {
            @Override
            public MethodEmitter invoke(final MethodEmitter method) {
                return method.invokevirtual(className, name, descriptor);
            }
        };
    }

    /**
     * Private class representing an access. This can generate code into a method code or
     * a field access.
     */
    private abstract static class Access {
        protected final MethodHandle methodHandle;
        protected final String       className;
        protected final String       name;
        protected final String       descriptor;

        /**
         * Constructor
         *
         * @param methodHandle methodHandle or null if none
         * @param className    class name for access
         * @param name         field or method name for access
         * @param descriptor   descriptor for access field or method
         */
        protected Access(final MethodHandle methodHandle, final String className, final String name, final String descriptor) {
            this.methodHandle = methodHandle;
            this.className    = className;
            this.name         = name;
            this.descriptor   = descriptor;
        }

        /**
         * Get the method handle, or null if access hasn't been looked up
         *
         * @return method handle
         */
        public MethodHandle methodHandle() {
            return methodHandle;
        }

        /**
         * Get the class name of the access
         *
         * @return the class name
         */
        public String className() {
            return className;
        }

        /**
         * Get the field name or method name of the access
         *
         * @return the name
         */
        public String name() {
            return name;
        }

        /**
         * Get the descriptor of the method or field of the access
         *
         * @return the descriptor
         */
        public String descriptor() {
            return descriptor;
        }
    }

    /**
     * Field access - this can be used for generating code for static or
     * virtual field accesses
     */
    public abstract static class FieldAccess extends Access {
        /**
         * Constructor
         *
         * @param className  name of the class where the field is
         * @param name       name of the field
         * @param descriptor descriptor of the field
         */
        protected FieldAccess(final String className, final String name, final String descriptor) {
            super(null, className, name, descriptor);
        }

        /**
         * Generate get code for the field
         *
         * @param emitter a method emitter
         *
         * @return the method emitter
         */
        protected abstract MethodEmitter get(final MethodEmitter emitter);

        /**
         * Generate put code for the field
         *
         * @param emitter a method emitter
         */
        protected abstract void put(final MethodEmitter emitter);
    }

    /**
     * Call - this can be used for generating code for different types of calls
     */
    public abstract static class Call extends Access {

        /**
         * Constructor
         *
         * @param className  class name for the method of the call
         * @param name       method name
         * @param descriptor method descriptor
         */
        protected Call(final String className, final String name, final String descriptor) {
            super(null, className, name, descriptor);
        }

        /**
         * Constructor
         *
         * @param methodHandle method handle for the call if resolved
         * @param className    class name for the method of the call
         * @param name         method name
         * @param descriptor   method descriptor
         */
        protected Call(final MethodHandle methodHandle, final String className, final String name, final String descriptor) {
            super(methodHandle, className, name, descriptor);
        }

        /**
         * Generate invocation code for the method
         *
         * @param emitter a method emitter
         *
         * @return the method emitter
         */
        protected abstract MethodEmitter invoke(final MethodEmitter emitter);
    }

}<|MERGE_RESOLUTION|>--- conflicted
+++ resolved
@@ -105,27 +105,6 @@
     ARGUMENTS("arguments", Object.class, 2),
 
     /** prefix for iterators for for (x in ...) */
-<<<<<<< HEAD
-    ITERATOR_PREFIX(":iter"),
-
-    /** prefix for tag variable used for switch evaluation */
-    SWITCH_TAG_PREFIX(":tag"),
-
-    /** prefix for all exceptions */
-    EXCEPTION_PREFIX(":exception"),
-
-    /** prefix for quick slots generated in Store */
-    QUICK_PREFIX(":quick"),
-
-    /** prefix for temporary variables */
-    TEMP_PREFIX(":temp"),
-
-    /** prefix for literals */
-    LITERAL_PREFIX(":lit"),
-
-    /** prefix for regexps */
-    REGEX_PREFIX(":regex"),
-=======
     ITERATOR_PREFIX(":i"),
 
     /** prefix for tag variable used for switch evaluation */
@@ -145,7 +124,6 @@
 
     /** prefix for regexps */
     REGEX_PREFIX(":r"),
->>>>>>> 5106a9fb
 
     /** "this" used in non-static Java methods; always in slot 0 */
     JAVA_THIS(null, 0),
