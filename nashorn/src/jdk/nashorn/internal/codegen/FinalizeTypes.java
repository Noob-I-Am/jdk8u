--- conflicted
+++ resolved
@@ -30,7 +30,6 @@
 
 import java.util.ArrayList;
 import java.util.HashSet;
-import java.util.Iterator;
 import java.util.List;
 import jdk.nashorn.internal.codegen.types.Type;
 import jdk.nashorn.internal.ir.AccessNode;
@@ -89,14 +88,10 @@
 
     private static final DebugLogger LOG = new DebugLogger("finalize");
 
-<<<<<<< HEAD
-    FinalizeTypes() {
-=======
     private final TemporarySymbols temporarySymbols;
 
     FinalizeTypes(final TemporarySymbols temporarySymbols) {
         this.temporarySymbols = temporarySymbols;
->>>>>>> 5106a9fb
     }
 
     @Override
@@ -365,16 +360,6 @@
         updateSymbols(block);
         return true;
     }
-<<<<<<< HEAD
-
-    /*
-    @Override
-    public Node leaveBlock(final Block block) {
-        final LexicalContext lc = getLexicalContext();
-        return block;//.setFlag(lc, lc.getFlags(block));
-    }*/
-=======
->>>>>>> 5106a9fb
 
     @Override
     public Node leaveCatchNode(final CatchNode catchNode) {
@@ -387,10 +372,7 @@
 
     @Override
     public Node leaveExecuteNode(final ExecuteNode executeNode) {
-<<<<<<< HEAD
-=======
         temporarySymbols.reuse();
->>>>>>> 5106a9fb
         return executeNode.setExpression(discard(executeNode.getExpression()));
     }
 
@@ -573,12 +555,7 @@
         final boolean        allVarsInScope = functionNode.allVarsInScope();
         final boolean        isVarArg       = functionNode.isVarArg();
 
-<<<<<<< HEAD
-        for (final Iterator<Symbol> iter = block.symbolIterator(); iter.hasNext(); ) {
-            final Symbol symbol = iter.next();
-=======
         for (final Symbol symbol : block.getSymbols()) {
->>>>>>> 5106a9fb
             if (symbol.isInternal() || symbol.isThis() || symbol.isTemp()) {
                 continue;
             }
@@ -785,11 +762,7 @@
             }
         }
         LOG.info("Type override for lhs in '", node, "' => ", to);
-<<<<<<< HEAD
-        return ((TypeOverride<T>)node).setType(to);
-=======
         return ((TypeOverride<T>)node).setType(temporarySymbols, getLexicalContext(), to);
->>>>>>> 5106a9fb
     }
 
     /**
@@ -812,11 +785,7 @@
     private Node convert(final Node node, final Type to) {
         assert !to.isUnknown() : "unknown type for " + node + " class=" + node.getClass();
         assert node != null : "node is null";
-<<<<<<< HEAD
-        assert node.getSymbol() != null : "node " + node + " " + node.getClass() + " has no symbol! " + getLexicalContext().getCurrentFunction() + " " + node.getSource();
-=======
         assert node.getSymbol() != null : "node " + node + " " + node.getClass() + " has no symbol! " + getLexicalContext().getCurrentFunction();
->>>>>>> 5106a9fb
         assert node.tokenType() != TokenType.CONVERT : "assert convert in convert " + node + " in " + getLexicalContext().getCurrentFunction();
 
         final Type from = node.getType();
@@ -845,24 +814,13 @@
         }
 
         LOG.info("CONVERT('", node, "', ", to, ") => '", resultNode, "'");
-<<<<<<< HEAD
-=======
 
         assert !node.isTerminal();
->>>>>>> 5106a9fb
 
         final LexicalContext lc = getLexicalContext();
         //This is the only place in this file that can create new temporaries
         //FinalizeTypes may not introduce ANY node that is not a conversion.
-<<<<<<< HEAD
-        lc.getCurrentFunction().ensureSymbol(lc.getCurrentBlock(), to, resultNode);
-
-        assert !node.isTerminal();
-
-        return resultNode;
-=======
         return temporarySymbols.ensureSymbol(lc, to, resultNode);
->>>>>>> 5106a9fb
     }
 
     private static Node discard(final Node node) {
@@ -890,17 +848,10 @@
      * @param node
      * @param to
      */
-<<<<<<< HEAD
-    private static void propagateType(final Node node, final Type to) {
-        final Symbol symbol = node.getSymbol();
-        if (symbol.isTemp()) {
-            symbol.setTypeOverride(to);
-=======
     private Node propagateType(final Node node, final Type to) {
         Symbol symbol = node.getSymbol();
         if (symbol.isTemp() && symbol.getSymbolType() != to) {
             symbol = symbol.setTypeOverrideShared(to, temporarySymbols);
->>>>>>> 5106a9fb
             LOG.info("Type override for temporary in '", node, "' => ", to);
         }
         return node.setSymbol(getLexicalContext(), symbol);
