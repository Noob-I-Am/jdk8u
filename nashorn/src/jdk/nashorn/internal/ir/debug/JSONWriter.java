/*
 * Copyright (c) 2010, 2013, Oracle and/or its affiliates. All rights reserved.
 * DO NOT ALTER OR REMOVE COPYRIGHT NOTICES OR THIS FILE HEADER.
 *
 * This code is free software; you can redistribute it and/or modify it
 * under the terms of the GNU General Public License version 2 only, as
 * published by the Free Software Foundation.  Oracle designates this
 * particular file as subject to the "Classpath" exception as provided
 * by Oracle in the LICENSE file that accompanied this code.
 *
 * This code is distributed in the hope that it will be useful, but WITHOUT
 * ANY WARRANTY; without even the implied warranty of MERCHANTABILITY or
 * FITNESS FOR A PARTICULAR PURPOSE.  See the GNU General Public License
 * version 2 for more details (a copy is included in the LICENSE file that
 * accompanied this code).
 *
 * You should have received a copy of the GNU General Public License version
 * 2 along with this work; if not, write to the Free Software Foundation,
 * Inc., 51 Franklin St, Fifth Floor, Boston, MA 02110-1301 USA.
 *
 * Please contact Oracle, 500 Oracle Parkway, Redwood Shores, CA 94065 USA
 * or visit www.oracle.com if you need additional information or have any
 * questions.
 */

package jdk.nashorn.internal.ir.debug;

import java.util.Arrays;
import java.util.List;

import jdk.nashorn.internal.codegen.CompilerConstants;
import jdk.nashorn.internal.ir.AccessNode;
import jdk.nashorn.internal.ir.BinaryNode;
import jdk.nashorn.internal.ir.Block;
import jdk.nashorn.internal.ir.BreakNode;
import jdk.nashorn.internal.ir.CallNode;
import jdk.nashorn.internal.ir.CaseNode;
import jdk.nashorn.internal.ir.CatchNode;
import jdk.nashorn.internal.ir.ContinueNode;
import jdk.nashorn.internal.ir.EmptyNode;
import jdk.nashorn.internal.ir.ExecuteNode;
import jdk.nashorn.internal.ir.ForNode;
import jdk.nashorn.internal.ir.FunctionNode;
import jdk.nashorn.internal.ir.IdentNode;
import jdk.nashorn.internal.ir.IfNode;
import jdk.nashorn.internal.ir.IndexNode;
import jdk.nashorn.internal.ir.LabelNode;
import jdk.nashorn.internal.ir.LiteralNode;
import jdk.nashorn.internal.ir.Node;
import jdk.nashorn.internal.ir.ObjectNode;
import jdk.nashorn.internal.ir.PropertyNode;
import jdk.nashorn.internal.ir.ReturnNode;
import jdk.nashorn.internal.ir.RuntimeNode;
import jdk.nashorn.internal.ir.SplitNode;
import jdk.nashorn.internal.ir.Statement;
import jdk.nashorn.internal.ir.SwitchNode;
import jdk.nashorn.internal.ir.TernaryNode;
import jdk.nashorn.internal.ir.ThrowNode;
import jdk.nashorn.internal.ir.TryNode;
import jdk.nashorn.internal.ir.UnaryNode;
import jdk.nashorn.internal.ir.VarNode;
import jdk.nashorn.internal.ir.WhileNode;
import jdk.nashorn.internal.ir.WithNode;
import jdk.nashorn.internal.ir.visitor.NodeVisitor;
import jdk.nashorn.internal.parser.JSONParser;
import jdk.nashorn.internal.parser.Lexer.RegexToken;
import jdk.nashorn.internal.parser.Parser;
import jdk.nashorn.internal.parser.TokenType;
import jdk.nashorn.internal.runtime.Context;
import jdk.nashorn.internal.runtime.ParserException;
import jdk.nashorn.internal.runtime.ScriptEnvironment;
import jdk.nashorn.internal.runtime.Source;

/**
 * This IR writer produces a JSON string that represents AST as a JSON string.
 */
public final class JSONWriter extends NodeVisitor {
    /**
     * Returns AST as JSON compatible string.
     *
     * @param env  script environment to use
     * @param code code to be parsed
     * @param name name of the code source (used for location)
     * @param includeLoc tells whether to include location information for nodes or not
     * @return JSON string representation of AST of the supplied code
     */
    public static String parse(final ScriptEnvironment env, final String code, final String name, final boolean includeLoc) {
        final Parser       parser     = new Parser(env, new Source(name, code), new Context.ThrowErrorManager(), env._strict);
        final JSONWriter   jsonWriter = new JSONWriter(includeLoc);
        try {
            final FunctionNode functionNode = parser.parse(CompilerConstants.RUN_SCRIPT.symbolName());
            functionNode.accept(jsonWriter);
            return jsonWriter.getString();
        } catch (final ParserException e) {
            e.throwAsEcmaException();
            return null;
        }
    }

    @Override
    protected boolean enterDefault(final Node node) {
        objectStart();
        location(node);

        return true;
    }

    private boolean leave() {
        objectEnd();
        return false;
    }

    @Override
    protected Node leaveDefault(final Node node) {
        objectEnd();
        return null;
    }

    @Override
    public boolean enterAccessNode(final AccessNode accessNode) {
        enterDefault(accessNode);

        type("MemberExpression");
        comma();

        property("object");
        accessNode.getBase().accept(this);
        comma();

        property("property");
        accessNode.getProperty().accept(this);
        comma();

        property("computed", false);

        return leave();
    }

    @Override
    public boolean enterBlock(final Block block) {
        enterDefault(block);

        type("BlockStatement");
        comma();

        array("body", block.getStatements());

        return leave();
    }

    private static boolean isLogical(final TokenType tt) {
        switch (tt) {
        case AND:
        case OR:
            return true;
        default:
            return false;
        }
    }

    @Override
    public boolean enterBinaryNode(final BinaryNode binaryNode) {
        enterDefault(binaryNode);

        final String name;
        if (binaryNode.isAssignment()) {
            name = "AssignmentExpression";
        } else if (isLogical(binaryNode.tokenType())) {
            name = "LogicalExpression";
        } else {
            name = "BinaryExpression";
        }

        type(name);
        comma();

        property("operator", binaryNode.tokenType().getName());
        comma();

        property("left");
        binaryNode.lhs().accept(this);
        comma();

        property("right");
        binaryNode.rhs().accept(this);

        return leave();
    }

    @Override
    public boolean enterBreakNode(final BreakNode breakNode) {
        enterDefault(breakNode);

        type("BreakStatement");
        comma();

        final IdentNode label = breakNode.getLabel();
        if (label != null) {
            property("label", label.getName());
        } else {
            property("label");
            nullValue();
        }

        return leave();
    }

    @Override
    public boolean enterCallNode(final CallNode callNode) {
        enterDefault(callNode);

        type("CallExpression");
        comma();

        property("callee");
        callNode.getFunction().accept(this);
        comma();

        array("arguments", callNode.getArgs());

        return leave();
    }

    @Override
    public boolean enterCaseNode(final CaseNode caseNode) {
        enterDefault(caseNode);

        type("SwitchCase");
        comma();

        final Node test = caseNode.getTest();
        property("test");
        if (test != null) {
            test.accept(this);
        } else {
            nullValue();
        }
        comma();

        array("consequent", caseNode.getBody().getStatements());

        return leave();
    }

    @Override
    public boolean enterCatchNode(final CatchNode catchNode) {
        enterDefault(catchNode);

        type("CatchClause");
        comma();

        property("param");
        catchNode.getException().accept(this);
        comma();

        final Node guard = catchNode.getExceptionCondition();
        property("guard");
        if (guard != null) {
            guard.accept(this);
        } else {
            nullValue();
        }
        comma();

        property("body");
        catchNode.getBody().accept(this);

        return leave();
    }

    @Override
    public boolean enterContinueNode(final ContinueNode continueNode) {
        enterDefault(continueNode);

        type("ContinueStatement");
        comma();

        final IdentNode label = continueNode.getLabel();
        if (label != null) {
            property("label", label.getName());
        } else {
            property("label");
            nullValue();
        }

        return leave();
    }

    @Override
    public boolean enterEmptyNode(final EmptyNode emptyNode) {
        enterDefault(emptyNode);

        type("EmptyStatement");

        return leave();
    }

    @Override
    public boolean enterExecuteNode(final ExecuteNode executeNode) {
        enterDefault(executeNode);

        type("ExpressionStatement");
        comma();

        property("expression");
        executeNode.getExpression().accept(this);

        return leave();
    }

    @Override
    public boolean enterForNode(final ForNode forNode) {
        enterDefault(forNode);

        if (forNode.isForIn() || (forNode.isForEach() && forNode.getInit() != null)) {
            type("ForInStatement");
            comma();

            Node init = forNode.getInit();
            assert init != null;
            property("left");
            init.accept(this);
            comma();

            Node modify = forNode.getModify();
            assert modify != null;
            property("right");
            modify.accept(this);
            comma();

            property("body");
            forNode.getBody().accept(this);
            comma();

            property("each", forNode.isForEach());
        } else {
            type("ForStatement");
            comma();

            final Node init = forNode.getInit();
            property("init");
            if (init != null) {
                init.accept(this);
            } else {
                nullValue();
            }
            comma();

            final Node test = forNode.getTest();
            property("test");
            if (test != null) {
                test.accept(this);
            } else {
                nullValue();
            }
            comma();

            final Node update = forNode.getModify();
            property("update");
            if (update != null) {
                update.accept(this);
            } else {
                nullValue();
            }
            comma();

            property("body");
            forNode.getBody().accept(this);
        }

        return leave();
    }

    @Override
    public boolean enterFunctionNode(final FunctionNode functionNode) {
        enterDefault(functionNode);

        final boolean program = functionNode.isProgram();
        final String name;
        if (program) {
            name = "Program";
        } else if (functionNode.isDeclared()) {
            name = "FunctionDeclaration";
        } else {
            name = "FunctionExpression";
        }
        type(name);
        comma();

        if (! program) {
            property("id");
            if (functionNode.isAnonymous()) {
                nullValue();
            } else {
                functionNode.getIdent().accept(this);
            }
            comma();
        }

        property("rest");
        nullValue();
        comma();

        if (!program) {
            array("params", functionNode.getParameters());
            comma();
        }

        // body consists of nested functions and statements
<<<<<<< HEAD
        final List<Node> stats = functionNode.getBody().getStatements();
=======
        final List<Statement> stats = functionNode.getBody().getStatements();
>>>>>>> 5106a9fb
        final int size = stats.size();
        int idx = 0;
        arrayStart("body");

        for (final Node stat : stats) {
            stat.accept(this);
            if (idx != (size - 1)) {
                comma();
            }
            idx++;
        }
        arrayEnd();

        return leave();
    }

    @Override
    public boolean enterIdentNode(final IdentNode identNode) {
        enterDefault(identNode);

        final String name = identNode.getName();
        if ("this".equals(name)) {
            type("ThisExpression");
        } else {
            type("Identifier");
            comma();
            property("name", identNode.getName());
        }

        return leave();
    }

    @Override
    public boolean enterIfNode(final IfNode ifNode) {
        enterDefault(ifNode);

        type("IfStatement");
        comma();

        property("test");
        ifNode.getTest().accept(this);
        comma();

        property("consequent");
        ifNode.getPass().accept(this);
        final Node elsePart = ifNode.getFail();
        comma();

        property("alternate");
        if (elsePart != null) {
            elsePart.accept(this);
        } else {
            nullValue();
        }

        return leave();
    }

    @Override
    public boolean enterIndexNode(final IndexNode indexNode) {
        enterDefault(indexNode);

        type("MemberExpression");
        comma();

        property("object");
        indexNode.getBase().accept(this);
        comma();

        property("property");
        indexNode.getIndex().accept(this);
        comma();

        property("computed", true);

        return leave();
    }

    @Override
    public boolean enterLabelNode(final LabelNode labelNode) {
        enterDefault(labelNode);

        type("LabeledStatement");
        comma();

        property("label");
        labelNode.getLabel().accept(this);
        comma();

        property("body");
        labelNode.getBody().accept(this);

        return leave();
<<<<<<< HEAD
    }

    @Override
    public boolean enterLineNumberNode(final LineNumberNode lineNumberNode) {
        return false;
=======
>>>>>>> 5106a9fb
    }

    @SuppressWarnings("rawtypes")
    @Override
    public boolean enterLiteralNode(final LiteralNode literalNode) {
        enterDefault(literalNode);

        if (literalNode instanceof LiteralNode.ArrayLiteralNode) {
            type("ArrayExpression");
            comma();

            final Node[] value = (Node[])literalNode.getValue();
            array("elements", Arrays.asList(value));
        } else {
            type("Literal");
            comma();

            property("value");
            final Object value = literalNode.getValue();
            if (value instanceof RegexToken) {
                // encode RegExp literals as Strings of the form /.../<flags>
                final RegexToken regex = (RegexToken)value;
                final StringBuilder regexBuf = new StringBuilder();
                regexBuf.append('/');
                regexBuf.append(regex.getExpression());
                regexBuf.append('/');
                regexBuf.append(regex.getOptions());
                buf.append(quote(regexBuf.toString()));
            } else {
                final String str = literalNode.getString();
                // encode every String literal with prefix '$' so that script
                // can differentiate b/w RegExps as Strings and Strings.
                buf.append(literalNode.isString()? quote("$" + str) : str);
            }
        }

        return leave();
    }

    @Override
    public boolean enterObjectNode(final ObjectNode objectNode) {
        enterDefault(objectNode);

        type("ObjectExpression");
        comma();

        array("properties", objectNode.getElements());

        return leave();
    }

    @Override
    public boolean enterPropertyNode(final PropertyNode propertyNode) {
        final Node key = propertyNode.getKey();

        final Node value = propertyNode.getValue();
        if (value != null) {
            objectStart();
            location(propertyNode);

            property("key");
            key.accept(this);
            comma();

            property("value");
            value.accept(this);
            comma();

            property("kind", "init");

            objectEnd();
        } else {
            // getter
            final Node getter = propertyNode.getGetter();
            if (getter != null) {
                objectStart();
                location(propertyNode);

                property("key");
                key.accept(this);
                comma();

                property("value");
                getter.accept(this);
                comma();

                property("kind", "get");

                objectEnd();
            }

            // setter
            final Node setter = propertyNode.getSetter();
            if (setter != null) {
                if (getter != null) {
                    comma();
                }
                objectStart();
                location(propertyNode);

                property("key");
                key.accept(this);
                comma();

                property("value");
                setter.accept(this);
                comma();

                property("kind", "set");

                objectEnd();
            }
        }

        return false;
    }

    @Override
    public boolean enterReturnNode(final ReturnNode returnNode) {
        enterDefault(returnNode);

        type("ReturnStatement");
        comma();

        final Node arg = returnNode.getExpression();
        property("argument");
        if (arg != null) {
            arg.accept(this);
        } else {
            nullValue();
        }

        return leave();
    }

    @Override
    public boolean enterRuntimeNode(final RuntimeNode runtimeNode) {
        final RuntimeNode.Request req = runtimeNode.getRequest();

        if (req == RuntimeNode.Request.DEBUGGER) {
            enterDefault(runtimeNode);
            type("DebuggerStatement");
            return leave();
        }

        return false;
    }

    @Override
    public boolean enterSplitNode(final SplitNode splitNode) {
        return false;
    }

    @Override
    public boolean enterSwitchNode(final SwitchNode switchNode) {
        enterDefault(switchNode);

        type("SwitchStatement");
        comma();

        property("discriminant");
        switchNode.getExpression().accept(this);
        comma();

        array("cases", switchNode.getCases());

        return leave();
    }

    @Override
    public boolean enterTernaryNode(final TernaryNode ternaryNode) {
        enterDefault(ternaryNode);

        type("ConditionalExpression");
        comma();

        property("test");
        ternaryNode.lhs().accept(this);
        comma();

        property("consequent");
        ternaryNode.rhs().accept(this);
        comma();

        property("alternate");
        ternaryNode.third().accept(this);

        return leave();
    }

    @Override
    public boolean enterThrowNode(final ThrowNode throwNode) {
        enterDefault(throwNode);

        type("ThrowStatement");
        comma();

        property("argument");
        throwNode.getExpression().accept(this);

        return leave();
    }

    @Override
    public boolean enterTryNode(final TryNode tryNode) {
        enterDefault(tryNode);

        type("TryStatement");
        comma();

        property("block");
        tryNode.getBody().accept(this);
        comma();

        array("handlers", tryNode.getCatches());
        comma();

        property("finalizer");
        final Node finallyNode = tryNode.getFinallyBody();
        if (finallyNode != null) {
            finallyNode.accept(this);
        } else {
            nullValue();
        }

        return leave();
    }

    @Override
    public boolean enterUnaryNode(final UnaryNode unaryNode) {
        enterDefault(unaryNode);

        final TokenType tokenType = unaryNode.tokenType();
        if (tokenType == TokenType.NEW) {
            type("NewExpression");
            comma();

            final CallNode callNode = (CallNode)unaryNode.rhs();
            property("callee");
            callNode.getFunction().accept(this);
            comma();

            array("arguments", callNode.getArgs());
        } else {
            final boolean prefix;
            final String operator;
            switch (tokenType) {
            case INCPOSTFIX:
                prefix = false;
                operator = "++";
                break;
            case DECPOSTFIX:
                prefix = false;
                operator = "--";
                break;
            case INCPREFIX:
                operator = "++";
                prefix = true;
                break;
            case DECPREFIX:
                operator = "--";
                prefix = true;
                break;
            default:
                prefix = false;
                operator = tokenType.getName();
            }

            type(unaryNode.isAssignment()? "UpdateExpression" : "UnaryExpression");
            comma();

            property("operator", operator);
            comma();

            property("prefix", prefix);
            comma();

            property("argument");
            unaryNode.rhs().accept(this);
        }

        return leave();
    }

    @Override
    public boolean enterVarNode(final VarNode varNode) {
        enterDefault(varNode);

        type("VariableDeclaration");
        comma();

        arrayStart("declarations");

        // VariableDeclarator
        objectStart();
        location(varNode.getName());

        type("VariableDeclarator");
        comma();

        property("id", varNode.getName().toString());
        comma();

        property("init");
        final Node init = varNode.getInit();
        if (init != null) {
            init.accept(this);
        } else {
            nullValue();
        }

        // VariableDeclarator
        objectEnd();

        // declarations
        arrayEnd();

        return leave();
    }

    @Override
    public boolean enterWhileNode(final WhileNode whileNode) {
        enterDefault(whileNode);

        type(whileNode.isDoWhile() ? "DoWhileStatement" : "WhileStatement");
        comma();

        if (whileNode.isDoWhile()) {
            property("body");
            whileNode.getBody().accept(this);
            comma();

            property("test");
            whileNode.getTest().accept(this);
        } else {
            property("test");
            whileNode.getTest().accept(this);
            comma();

            property("block");
            whileNode.getBody().accept(this);
        }

        return leave();
    }

    @Override
    public boolean enterWithNode(final WithNode withNode) {
        enterDefault(withNode);

        type("WithStatement");
        comma();

        property("object");
        withNode.getExpression().accept(this);
        comma();

        property("body");
        withNode.getBody().accept(this);

        return leave();
   }

    // Internals below

    private JSONWriter(final boolean includeLocation) {
        this.buf = new StringBuilder();
        this.includeLocation = includeLocation;
    }

    private final StringBuilder buf;
    private final boolean includeLocation;

    private String getString() {
        return buf.toString();
    }

    private void property(final String key, final String value) {
        buf.append('"');
        buf.append(key);
        buf.append("\":");
        if (value != null) {
            buf.append('"');
            buf.append(value);
            buf.append('"');
        }
    }

    private void property(final String key, final boolean value) {
        property(key, Boolean.toString(value));
    }

    private void property(final String key, final int value) {
        property(key, Integer.toString(value));
    }

    private void property(final String key) {
        property(key, null);
    }

    private void type(final String value) {
        property("type", value);
    }

    private void objectStart(final String name) {
        buf.append('"');
        buf.append(name);
        buf.append("\":{");
    }

    private void objectStart() {
        buf.append('{');
    }

    private void objectEnd() {
        buf.append('}');
    }

    private void array(final String name, final List<? extends Node> nodes) {
        // The size, idx comparison is just to avoid trailing comma..
        final int size = nodes.size();
        int idx = 0;
        arrayStart(name);
        for (final Node node : nodes) {
            if (node != null) {
                node.accept(this);
            } else {
                nullValue();
            }
            if (idx != (size - 1)) {
                comma();
            }
            idx++;
        }
        arrayEnd();
    }

    private void arrayStart(final String name) {
        buf.append('"');
        buf.append(name);
        buf.append('"');
        buf.append(':');
        buf.append('[');
    }

    private void arrayEnd() {
        buf.append(']');
    }

    private void comma() {
        buf.append(',');
    }

    private void nullValue() {
        buf.append("null");
    }

    private void location(final Node node) {
        if (includeLocation) {
            objectStart("loc");

            // source name
            final Source src = getLexicalContext().getCurrentFunction().getSource();
            property("source", src.getName());
            comma();

            // start position
            objectStart("start");
            final int start = node.getStart();
            property("line", src.getLine(start));
            comma();
            property("column", src.getColumn(start));
            objectEnd();
            comma();

            // end position
            objectStart("end");
            final int end = node.getFinish();
            property("line", src.getLine(end));
            comma();
            property("column", src.getColumn(end));
            objectEnd();

            // end 'loc'
            objectEnd();

            comma();
        }
    }

    private static String quote(final String str) {
        return JSONParser.quote(str);
    }
}<|MERGE_RESOLUTION|>--- conflicted
+++ resolved
@@ -407,11 +407,7 @@
         }
 
         // body consists of nested functions and statements
-<<<<<<< HEAD
-        final List<Node> stats = functionNode.getBody().getStatements();
-=======
         final List<Statement> stats = functionNode.getBody().getStatements();
->>>>>>> 5106a9fb
         final int size = stats.size();
         int idx = 0;
         arrayStart("body");
@@ -505,14 +501,6 @@
         labelNode.getBody().accept(this);
 
         return leave();
-<<<<<<< HEAD
-    }
-
-    @Override
-    public boolean enterLineNumberNode(final LineNumberNode lineNumberNode) {
-        return false;
-=======
->>>>>>> 5106a9fb
     }
 
     @SuppressWarnings("rawtypes")
