/*
 * Copyright (c) 2010, 2013, Oracle and/or its affiliates. All rights reserved.
 * DO NOT ALTER OR REMOVE COPYRIGHT NOTICES OR THIS FILE HEADER.
 *
 * This code is free software; you can redistribute it and/or modify it
 * under the terms of the GNU General Public License version 2 only, as
 * published by the Free Software Foundation.  Oracle designates this
 * particular file as subject to the "Classpath" exception as provided
 * by Oracle in the LICENSE file that accompanied this code.
 *
 * This code is distributed in the hope that it will be useful, but WITHOUT
 * ANY WARRANTY; without even the implied warranty of MERCHANTABILITY or
 * FITNESS FOR A PARTICULAR PURPOSE.  See the GNU General Public License
 * version 2 for more details (a copy is included in the LICENSE file that
 * accompanied this code).
 *
 * You should have received a copy of the GNU General Public License version
 * 2 along with this work; if not, write to the Free Software Foundation,
 * Inc., 51 Franklin St, Fifth Floor, Boston, MA 02110-1301 USA.
 *
 * Please contact Oracle, 500 Oracle Parkway, Redwood Shores, CA 94065 USA
 * or visit www.oracle.com if you need additional information or have any
 * questions.
 */

package jdk.nashorn.internal.ir;

import jdk.nashorn.internal.ir.annotations.Immutable;
import jdk.nashorn.internal.ir.visitor.NodeVisitor;

/**
 * IR representation for executing bare expressions. Basically, an expression
 * node means "this code will be executed" and evaluating it results in
 * statements being added to the IR
 */
@Immutable
<<<<<<< HEAD
public final class ExecuteNode extends Node {
=======
public final class ExecuteNode extends Statement {
>>>>>>> 5106a9fb
    /** Expression to execute. */
    private final Node expression;

    /**
     * Constructor
     *
     * @param lineNumber line number
     * @param token      token
     * @param finish     finish
     * @param expression the expression to execute
     */
    public ExecuteNode(final int lineNumber, final long token, final int finish, final Node expression) {
        super(lineNumber, token, finish);
        this.expression = expression;
    }

    private ExecuteNode(final ExecuteNode executeNode, final Node expression) {
        super(executeNode);
        this.expression = expression;
    }

<<<<<<< HEAD
    /**
     * Constructor
     *
     * @param expression an expression to wrap, from which source, tokens and finish are also inherited
     */
    public ExecuteNode(final Node expression) {
        super(expression.getSource(), expression.getToken(), expression.getFinish());
        this.expression = expression;
    }

=======
>>>>>>> 5106a9fb
    @Override
    public boolean isTerminal() {
        return expression.isTerminal();
    }

    @Override
    public Node accept(final NodeVisitor visitor) {
        if (visitor.enterExecuteNode(this)) {
            return visitor.leaveExecuteNode(setExpression(expression.accept(visitor)));
        }

        return this;
    }

    @Override
    public void toString(final StringBuilder sb) {
        expression.toString(sb);
    }

    /**
     * Return the expression to be executed
     * @return the expression
     */
    public Node getExpression() {
        return expression;
    }

    /**
     * Reset the expression to be executed
     * @param expression the expression
     * @return new or same execute node
     */
    public ExecuteNode setExpression(final Node expression) {
        if (this.expression == expression) {
            return this;
        }
        return new ExecuteNode(this, expression);
    }
}<|MERGE_RESOLUTION|>--- conflicted
+++ resolved
@@ -34,11 +34,7 @@
  * statements being added to the IR
  */
 @Immutable
-<<<<<<< HEAD
-public final class ExecuteNode extends Node {
-=======
 public final class ExecuteNode extends Statement {
->>>>>>> 5106a9fb
     /** Expression to execute. */
     private final Node expression;
 
@@ -60,19 +56,6 @@
         this.expression = expression;
     }
 
-<<<<<<< HEAD
-    /**
-     * Constructor
-     *
-     * @param expression an expression to wrap, from which source, tokens and finish are also inherited
-     */
-    public ExecuteNode(final Node expression) {
-        super(expression.getSource(), expression.getToken(), expression.getFinish());
-        this.expression = expression;
-    }
-
-=======
->>>>>>> 5106a9fb
     @Override
     public boolean isTerminal() {
         return expression.isTerminal();
