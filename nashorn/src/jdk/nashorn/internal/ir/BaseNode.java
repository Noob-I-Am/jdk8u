/*
 * Copyright (c) 2010, 2013, Oracle and/or its affiliates. All rights reserved.
 * DO NOT ALTER OR REMOVE COPYRIGHT NOTICES OR THIS FILE HEADER.
 *
 * This code is free software; you can redistribute it and/or modify it
 * under the terms of the GNU General Public License version 2 only, as
 * published by the Free Software Foundation.  Oracle designates this
 * particular file as subject to the "Classpath" exception as provided
 * by Oracle in the LICENSE file that accompanied this code.
 *
 * This code is distributed in the hope that it will be useful, but WITHOUT
 * ANY WARRANTY; without even the implied warranty of MERCHANTABILITY or
 * FITNESS FOR A PARTICULAR PURPOSE.  See the GNU General Public License
 * version 2 for more details (a copy is included in the LICENSE file that
 * accompanied this code).
 *
 * You should have received a copy of the GNU General Public License version
 * 2 along with this work; if not, write to the Free Software Foundation,
 * Inc., 51 Franklin St, Fifth Floor, Boston, MA 02110-1301 USA.
 *
 * Please contact Oracle, 500 Oracle Parkway, Redwood Shores, CA 94065 USA
 * or visit www.oracle.com if you need additional information or have any
 * questions.
 */

package jdk.nashorn.internal.ir;

import static jdk.nashorn.internal.codegen.ObjectClassGenerator.DEBUG_FIELDS;
import jdk.nashorn.internal.codegen.ObjectClassGenerator;
import jdk.nashorn.internal.codegen.types.Type;
import jdk.nashorn.internal.ir.annotations.Immutable;
<<<<<<< HEAD
import jdk.nashorn.internal.runtime.Source;
=======
>>>>>>> 5106a9fb

/**
 * IR base for accessing/indexing nodes.
 *
 * @see AccessNode
 * @see IndexNode
 */
@Immutable
public abstract class BaseNode extends Node implements FunctionCall, TypeOverride<BaseNode> {

    /** Base Node. */
    protected final Node base;

    private final boolean isFunction;

    private final boolean hasCallSiteType;

    /**
     * Constructor
     *
     * @param token  token
     * @param finish finish
     * @param base   base node
     * @param isFunction is this a function
     * @param hasCallSiteType does this access have a callsite type
     */
<<<<<<< HEAD
    public BaseNode(final Source source, final long token, final int finish, final Node base, final boolean isFunction, final boolean hasCallSiteType) {
        super(source, token, base.getStart(), finish);
=======
    public BaseNode(final long token, final int finish, final Node base, final boolean isFunction, final boolean hasCallSiteType) {
        super(token, base.getStart(), finish);
>>>>>>> 5106a9fb
        this.base            = base;
        this.isFunction      = isFunction;
        this.hasCallSiteType = hasCallSiteType;
    }

    /**
     * Copy constructor for immutable nodes
     * @param baseNode node to inherit from
     * @param base base
     * @param isFunction is this a function
     * @param hasCallSiteType does this access have a callsite type
     */
    protected BaseNode(final BaseNode baseNode, final Node base, final boolean isFunction, final boolean hasCallSiteType) {
        super(baseNode);
        this.base            = base;
        this.isFunction      = isFunction;
        this.hasCallSiteType = hasCallSiteType;
    }

    /**
     * Get the base node for this access
     * @return the base node
     */
    public Node getBase() {
        return base;
    }

    @Override
    public boolean isFunction() {
        return isFunction;
    }

    /**
     * Mark this node as being the callee operand of a {@link CallNode}.
     * @return a base node identical to this one in all aspects except with its function flag set.
     */
    public abstract BaseNode setIsFunction();

    @Override
    public boolean canHaveCallSiteType() {
        return true; //carried by the symbol and always the same nodetype==symboltype
    }

    /**
     * Does the access have a call site type override?
     * @return true if overridden
     */
    protected boolean hasCallSiteType() {
        return hasCallSiteType;
    }

    /**
     * Debug type change
     * @param type new type
     */
    protected final void logTypeChange(final Type type) {
        if (DEBUG_FIELDS && !Type.areEquivalent(getSymbol().getSymbolType(), type)) {
            ObjectClassGenerator.LOG.info(getClass().getName(), " ", this, " => ", type, " instead of ", getType());
        }
    }
}<|MERGE_RESOLUTION|>--- conflicted
+++ resolved
@@ -29,10 +29,6 @@
 import jdk.nashorn.internal.codegen.ObjectClassGenerator;
 import jdk.nashorn.internal.codegen.types.Type;
 import jdk.nashorn.internal.ir.annotations.Immutable;
-<<<<<<< HEAD
-import jdk.nashorn.internal.runtime.Source;
-=======
->>>>>>> 5106a9fb
 
 /**
  * IR base for accessing/indexing nodes.
@@ -59,13 +55,8 @@
      * @param isFunction is this a function
      * @param hasCallSiteType does this access have a callsite type
      */
-<<<<<<< HEAD
-    public BaseNode(final Source source, final long token, final int finish, final Node base, final boolean isFunction, final boolean hasCallSiteType) {
-        super(source, token, base.getStart(), finish);
-=======
     public BaseNode(final long token, final int finish, final Node base, final boolean isFunction, final boolean hasCallSiteType) {
         super(token, base.getStart(), finish);
->>>>>>> 5106a9fb
         this.base            = base;
         this.isFunction      = isFunction;
         this.hasCallSiteType = hasCallSiteType;
