--- conflicted
+++ resolved
@@ -42,10 +42,6 @@
 import jdk.nashorn.internal.ir.IndexNode;
 import jdk.nashorn.internal.ir.LabelNode;
 import jdk.nashorn.internal.ir.LexicalContext;
-<<<<<<< HEAD
-import jdk.nashorn.internal.ir.LineNumberNode;
-=======
->>>>>>> 5106a9fb
 import jdk.nashorn.internal.ir.LiteralNode;
 import jdk.nashorn.internal.ir.Node;
 import jdk.nashorn.internal.ir.ObjectNode;
@@ -457,29 +453,6 @@
     }
 
     /**
-<<<<<<< HEAD
-     * Callback for entering a LineNumberNode
-     *
-     * @param  lineNumberNode the node
-     * @return true if traversal should continue and node children be traversed, false otherwise
-     */
-    public boolean enterLineNumberNode(final LineNumberNode lineNumberNode) {
-        return enterDefault(lineNumberNode);
-    }
-
-    /**
-     * Callback for leaving a LineNumberNode
-     *
-     * @param  lineNumberNode the node
-     * @return processed node, which will replace the original one, or the original node
-     */
-    public Node leaveLineNumberNode(final LineNumberNode lineNumberNode) {
-        return leaveDefault(lineNumberNode);
-    }
-
-    /**
-=======
->>>>>>> 5106a9fb
      * Callback for entering a LiteralNode
      *
      * @param  literalNode the node
