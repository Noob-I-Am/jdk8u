--- conflicted
+++ resolved
@@ -424,12 +424,8 @@
   virtual void initialize(TRAPS);
   // lookup operation for MethodLookupCache
   friend class MethodLookupCache;
-<<<<<<< HEAD
   virtual Klass* find_field(Symbol* name, Symbol* signature, fieldDescriptor* fd) const;
-  virtual Method* uncached_lookup_method(Symbol* name, Symbol* signature) const;
-=======
   virtual Method* uncached_lookup_method(Symbol* name, Symbol* signature, MethodLookupMode mode) const;
->>>>>>> 64dda1b1
  public:
   Method* lookup_method(Symbol* name, Symbol* signature) const {
     return uncached_lookup_method(name, signature, normal);
