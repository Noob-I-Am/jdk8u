--- conflicted
+++ resolved
@@ -2784,14 +2784,11 @@
   ClassFileStream* cfs = stream();
   u1* current_start = cfs->current();
 
-<<<<<<< HEAD
   guarantee_property(attribute_byte_length >= sizeof(u2),
                      "Invalid BootstrapMethods attribute length %u in class file %s",
                      attribute_byte_length,
                      CHECK);
 
-=======
->>>>>>> 11bd2138
   cfs->guarantee_more(attribute_byte_length, CHECK);
 
   int attribute_array_length = cfs->get_u2_fast();
