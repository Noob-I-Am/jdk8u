--- conflicted
+++ resolved
@@ -21,17 +21,6 @@
 
 package com.sun.org.apache.xerces.internal.impl;
 
-<<<<<<< HEAD
-import com.sun.xml.internal.stream.XMLBufferListener;
-import com.sun.xml.internal.stream.XMLEntityStorage;
-import com.sun.xml.internal.stream.dtd.DTDGrammarUtil;
-
-import java.io.EOFException;
-import java.io.IOException;
-import javax.xml.stream.XMLInputFactory;
-import javax.xml.stream.events.XMLEvent;
-=======
->>>>>>> ff893a49
 import com.sun.org.apache.xerces.internal.impl.msg.XMLMessageFormatter;
 import com.sun.org.apache.xerces.internal.util.AugmentationsImpl;
 import com.sun.org.apache.xerces.internal.util.XMLAttributesIteratorImpl;
@@ -54,23 +43,15 @@
 import com.sun.org.apache.xerces.internal.xni.parser.XMLConfigurationException;
 import com.sun.org.apache.xerces.internal.xni.parser.XMLDocumentScanner;
 import com.sun.org.apache.xerces.internal.xni.parser.XMLInputSource;
-<<<<<<< HEAD
-import com.sun.org.apache.xerces.internal.xni.Augmentations;
-import com.sun.org.apache.xerces.internal.impl.Constants;
-import com.sun.org.apache.xerces.internal.impl.XMLEntityHandler;
-import com.sun.org.apache.xerces.internal.utils.SecuritySupport;
-import com.sun.org.apache.xerces.internal.utils.XMLSecurityManager;
-import com.sun.org.apache.xerces.internal.utils.XMLSecurityManager.Limit;
-import com.sun.org.apache.xerces.internal.utils.XMLSecurityPropertyManager;
-=======
 import com.sun.xml.internal.stream.XMLBufferListener;
 import com.sun.xml.internal.stream.XMLEntityStorage;
 import com.sun.xml.internal.stream.dtd.DTDGrammarUtil;
 import java.io.EOFException;
 import java.io.IOException;
 import javax.xml.stream.XMLInputFactory;
->>>>>>> ff893a49
 import javax.xml.stream.XMLStreamConstants;
+import javax.xml.stream.events.XMLEvent;
+
 
 /**
  *
@@ -2619,20 +2600,20 @@
         private void startOfMarkup() throws IOException {
             fMarkupDepth++;
             final int ch = fEntityScanner.peekChar();
-<<<<<<< HEAD
+
             if (isValidNameStartChar(ch) || isValidNameStartHighSurrogate(ch)) {
                 setScannerState(SCANNER_STATE_START_ELEMENT_TAG);
             } else {
                 switch(ch){
                     case '?' :{
                         setScannerState(SCANNER_STATE_PI);
-                        fEntityScanner.skipChar(ch);
+                        fEntityScanner.skipChar(ch, null);
                         break;
                     }
                     case '!' :{
-                        fEntityScanner.skipChar(ch);
-                        if (fEntityScanner.skipChar('-')) {
-                            if (!fEntityScanner.skipChar('-')) {
+                        fEntityScanner.skipChar(ch, null);
+                        if (fEntityScanner.skipChar('-', null)) {
+                            if (!fEntityScanner.skipChar('-', NameType.COMMENT)) {
                                 reportFatalError("InvalidCommentStart",
                                         null);
                             }
@@ -2641,47 +2622,17 @@
                             setScannerState(SCANNER_STATE_CDATA );
                         } else if (!scanForDoctypeHook()) {
                             reportFatalError("MarkupNotRecognizedInContent",
-=======
-
-            switch(ch){
-                case '?' :{
-                    setScannerState(SCANNER_STATE_PI);
-                        fEntityScanner.skipChar(ch, null);
-                    break;
-                }
-                case '!' :{
-                        fEntityScanner.skipChar(ch, null);
-                        if (fEntityScanner.skipChar('-', null)) {
-                            if (!fEntityScanner.skipChar('-', NameType.COMMENT)) {
-                            reportFatalError("InvalidCommentStart",
->>>>>>> ff893a49
                                     null);
                         }
                         break;
                     }
-<<<<<<< HEAD
                     case '/' :{
                         setScannerState(SCANNER_STATE_END_ELEMENT_TAG);
-                        fEntityScanner.skipChar(ch);
+                        fEntityScanner.skipChar(ch, NameType.ELEMENTEND);
                         break;
                     }
                     default :{
                         reportFatalError("MarkupNotRecognizedInContent", null);
-=======
-                    break;
-                }
-                case '/' :{
-                    setScannerState(SCANNER_STATE_END_ELEMENT_TAG);
-                        fEntityScanner.skipChar(ch, NameType.ELEMENTEND);
-                    break;
-                }
-                default :{
-                    if (isValidNameStartChar(ch)) {
-                        setScannerState(SCANNER_STATE_START_ELEMENT_TAG);
-                    } else {
-                        reportFatalError("MarkupNotRecognizedInContent",
-                                null);
->>>>>>> ff893a49
                     }
                 }
             }
